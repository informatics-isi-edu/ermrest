--- conflicted
+++ resolved
@@ -39,29 +39,13 @@
     - PYTHONWARNINGS="ignore:Unverified HTTPS request"
 
 before_install:
-<<<<<<< HEAD
+  - sudo mount -o remount,size=50% /var/ramfs
   - sudo su -c 'echo /usr/lib/python3.5/site-packages > /usr/local/lib/python3.5/dist-packages/sys-site-packages.pth'
   - sudo ln -s /etc/apache2/conf-enabled /etc/apache2/conf.d
-=======
-  - sudo mount -o remount,size=50% /var/ramfs
-  - which python
-  - sudo which python
-  - sudo apt-get -y update
->>>>>>> 06cc0c90
   - sudo service postgresql stop
   - sudo apt-get -y purge postgresql-9.1 postgresql-9.2 postgresql-9.3 postgresql-9.4 postgresql-9.5 postgresql-9.6
   - sudo service postgresql start 10
-<<<<<<< HEAD
-=======
   - sudo -H -u postgres psql -c "SHOW ALL"
-  - sudo apt-get -y install apache2 apache2-dev libjson-c-dev ssl-cert libapache2-mod-wsgi python python-dateutil python-ply python-tz
-  - sudo apt-get -y purge python-psycopg2
-  - sudo pip install web.py
-  - sudo pip install psycopg2
-  - pip install requests
-  - sudo ln -s /etc/apache2/conf-enabled /etc/apache2/conf.d
-  - sudo ln -s /var/run/apache2 /var/run/httpd
->>>>>>> 06cc0c90
   - sudo a2enmod ssl
   - sudo a2ensite default-ssl
   - sudo groupadd -o -g $(id -g www-data) apache
