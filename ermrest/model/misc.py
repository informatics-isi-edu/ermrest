--- conflicted
+++ resolved
@@ -1,10 +1,6 @@
 
 # 
-<<<<<<< HEAD
-# Copyright 2013-2018 University of Southern California
-=======
 # Copyright 2013-2019 University of Southern California
->>>>>>> 5646c6db
 # 
 # Licensed under the Apache License, Version 2.0 (the "License");
 # you may not use this file except in compliance with the License.
