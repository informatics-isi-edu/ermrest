# 
# Copyright 2013-2017 University of Southern California
# 
# Licensed under the Apache License, Version 2.0 (the "License");
# you may not use this file except in compliance with the License.
# You may obtain a copy of the License at
# 
#    http://www.apache.org/licenses/LICENSE-2.0
# 
# Unless required by applicable law or agreed to in writing, software
# distributed under the License is distributed on an "AS IS" BASIS,
# WITHOUT WARRANTIES OR CONDITIONS OF ANY KIND, either express or implied.
# See the License for the specific language governing permissions and
# limitations under the License.
#

from .. import exception
from ..util import sql_identifier, sql_literal, table_exists, udecode
from .. import ermpath
from .type import _default_config
from .name import Name
from . import predicate

# these are in ermpath to avoid recursive imports
from ..ermpath import current_request_snaptime, current_catalog_snaptime, current_model_snaptime, normalized_history_snaptime, current_history_amendver

import json
import web
import hashlib
import base64

def frozendict (d):
    """Convert a dictionary to a canonical and immutable form."""
    items = d.items()
    items.sort() # sort by key, value pair
    return tuple(items)
        
def _get_ermrest_config():
    """Helper method to return the ERMrest config.
    """ 
    if web.ctx and 'ermrest_config' in web.ctx:
        return web.ctx['ermrest_config']
    else:
        return _default_config

def enforce_63byte_id(s, prefix="Identifier"):
    s = udecode(s)
    if type(s) is not unicode:
        raise exception.BadData(u'%s "%s" "%s" is unsupported and should be unicode.' % (prefix, s, type(s)))
    if len(s.encode('utf8')) > 63:
        raise exception.BadData(u'%s "%s" exceeded 63-byte limit when encoded as UTF-8.' % (prefix, s))

def truncated_identifier(parts, threshold=4):
    """Build a 63 byte (or less) postgres identifier out of sequentially concatenated parts.
    """
    parts = [ udecode(p).encode('utf8') for p in parts ]
    len_static = len(''.join([ p for p in parts if len(p) <= threshold ]))
    assert len_static < 20
    num_components = len([ p for p in parts if len(p) > threshold ])
    max_component_len = (63 - len_static) / (num_components or 1)

    def convert(p):
        if len(p) <= max_component_len:
            return p
        # return a truncated hash using base64 chars
        h = hashlib.md5()
        h.update(p)
        return base64.b64encode(h.digest())[0:max_component_len]

    result = ''.join([ convert(p) for p in parts ])
    assert len(result) <= 63
    result = udecode(result)
    return result

sufficient_rights = {
    "owner": set(),
    "create": {"owner"},
    "write": {"owner"},
    "insert": {"owner", "write"},
    "update": {"owner", "write"},
    "delete": {"owner", "write"},
    "select": {"owner", "write", "update", "delete"},
    "enumerate": {"owner", "create", "write", "insert", "update", "delete", "select"},
}

class AltDict (dict):
    """Alternative dict that raises custom errors."""
    def __init__(self, keyerror, validator=lambda k, v: (k, v)):
        dict.__init__(self)
        self._keyerror = keyerror
        self._validator = validator

    def __getitem__(self, k):
        try:
            if type(k) is str:
                k = k.decode('utf8')
            result = dict.__getitem__(self, k)
            return result
        except KeyError:
            raise self._keyerror(k)

    def __setitem__(self, k, v):
        self._validator(k, v)
        return dict.__setitem__(self, k, v)

    def get_enumerable(self, k):
        result = self[k]
        if not result.has_right('enumerate'):
            raise self._keyerror(k)
        return result

class AclDict (dict):
    """Alternative dict that validates keys and returns default."""
    def __init__(self, subject, can_remove=True):
        dict.__init__(self)
        self._subject = subject
        self.can_remove = can_remove
        self._acls = None
        self.clear()

    def _digest(self):
        web.ctx.ermrest_model_rights_cache.clear()
        self._acls = dict()
        for aclname, members in self.items():
            if members is None:
                continue
            members = set(members)
            if aclname not in self._acls:
                self._acls[aclname] = set()
            self._acls[aclname].update(members)
            for aclname2, sufficient in sufficient_rights.items():
                if aclname in sufficient:
                    if aclname2 not in self._acls:
                        self._acls[aclname2] = set()
                    self._acls[aclname2].update(members)

    def __getitem__(self, k):
        if k not in self._subject._acls_supported:
            raise exception.NotFound('ACL %s on %s' % (k, self._subject))
        try:
            return dict.__getitem__(self, k)
        except KeyError, e:
            return None

    def __setitem__(self, k, v):
        dict.__setitem__(self, k, v)
        self._digest()

    def __delitem__(self, k):
        if self.can_remove:
            dict.__delitem__(self, k)
        else:
            dict.__setitem__(self, k, [])
        self._digest()

    def update(self, d):
        dict.update(self, d)
        self._digest()

    def clear(self):
        if self.can_remove:
            dict.clear(self)
        else:
            for aclname in self._subject._acls_supported:
                dict.__setitem__(self, aclname, [])
        self._digest()

    def intersects(self, aclname, roles):
        return not self._acls.get(aclname, set()).isdisjoint(roles)

class DynaclDict (dict):
    """Alternative dict specialized for dynamic acl bindings."""
    def __init__(self, subject):
        dict.__init__(self)
        self._subject = subject
        self._binding_types = None
        self._digest()

    def _digest(self):
        web.ctx.ermrest_model_rights_cache.clear()
        self._binding_types = set()
        for binding in self.values():
            if binding:
                self._binding_types.update(set(binding['types']))

    def __getitem__(self, k):
        try:
            if type(k) is str:
                k = k.decode('utf8')
            result = dict.__getitem__(self, k)
            return result
        except KeyError:
            raise exception.NotFound(u"dynamic ACL binding %s on %s" % (k, self.subject))

    def __setitem__(self, k, v):
        dict.__setitem__(self, k, v)
        self._digest()

    def __delitem__(self, k):
        dict.__delitem__(self, k)
        self._digest()

<<<<<<< HEAD
    def update(self, d):
        dict.update(self, d)
        self._digest()

    def clear(self):
        dict.clear(self)
        self._digest()

    def sufficient(self, aclname):
        return not self._binding_types.isdisjoint(sufficient_rights[aclname].union({aclname}))

=======
>>>>>>> 87d209c4
class AclBinding (AltDict):
    """Represents one acl binding."""
    def __init__(self, model, resource, binding_name, doc):
        def keyerror(k):
            return KeyError(k)
        def validator(k, v):
            if k == 'types':
                if type(v) is not list or len(v) == 0:
                    raise exception.BadData('Field "types" in ACL binding "%s" must be a non-empty list of type names.' % binding_name)
                for t in v:
                    if t not in resource.dynacl_types_supported:
                        raise exception.BadData('ACL binding type %r is not supported on this resource.' % t)
            elif k == 'projection':
                pass
            elif k == 'projection_type':
                if v not in ['acl', 'nonnull']:
                    raise exception.BadData('ACL binding projection-type %r is not supported.' % (v,))
            elif k == 'comment':
                if type(v) not in [str, unicode]:
                    raise exception.BadData('ACL binding comment must be of string type.')
            elif k == 'scope_acl':
                if not isinstance(v, list) or len(v) == 0:
                    raise exception.BadData('Field "scope_acl" in ACL binding "%s" must be a non-empty list of members.' % binding_name)
                for m in v:
                    if not isinstance(m, (str, unicode)):
                        raise exception.BadData('Field "scope_acl" in ACL binding "%s" must only contain textual member attribute names or the wildcard string.' % binding_name)
            else:
                raise exception.BadData('Field "%s" in ACL binding "%s" not recognized.' % (k, binding_name))
        AltDict.__init__(self, keyerror, validator)
        self.model = model
        self.resource = resource
        self.binding_name = binding_name

        # let AltDict validator behavior check each field above for simple stuff...
        for k, v in doc.items():
            self[k] = v

        # now check overall constraints...
        for k in ['types', 'projection']:
            if k not in self:
                raise exception.BadData('Field "%s" is required for ACL bindings.' % k)

        # validate the projection against the model
        aclpath, col, ctype = self._compile_projection()

        # set default
        if 'projection_type' not in self:
            self['projection_type'] = 'acl' if ctype.name == 'text' else 'nonnull'

        if 'scope_acl' not in self:
            self['scope_acl'] = ['*']

    def inscope(self, access_type, roles=None):
        """Return True if this ACL binding applies to this access type for this client, False otherwise."""
        if roles is None:
            roles = web.ctx.ermrest_client_roles
        if set(self['scope_acl']).isdisjoint(roles):
            return False
        if set(self['types']).isdisjoint(sufficient_rights[access_type].union({access_type})):
            return False
        return True

    def _compile_projection(self):
        proj = self['projection']

        if type(proj) in [str, unicode]:
            # expand syntactic sugar for bare column name projection
            proj = [proj]

        epath = ermpath.EntityPath(self.model)

        if hasattr(self.resource, 'unique'):
            epath.set_base_entity(self.resource.unique.table, 'base')
        elif hasattr(self.resource, 'table'):
            epath.set_base_entity(self.resource.table, 'base')
        else:
            epath.set_base_entity(self.resource, 'base')

        epath.add_filter(predicate.AclBasePredicate())

        def compile_join(elem):
            # HACK: this repeats some of the path resolution logic that is tangled in the URL parser/AST code...
            lalias = elem.get('context')
            if lalias is not None:
                if type(lalias) not in [str, unicode]:
                    raise exception.BadData('Context %r in ACL binding %s must be a string literal alias name.' % (lalias, self.binding_name))
                epath.set_context(elem['context'])

            ltable = epath.current_entity_table()
            ralias = elem.get('alias')
            if ralias is not None:
                if type(ralias) not in [str, unicode]:
                    raise exception.BadData('Alias %r in ACL binding %s must be a string literal alias name.' % (lalias, self.binding_name))
            fkeyname = elem.get('inbound', elem.get('outbound'))
            if (type(fkeyname) is not list \
                or len(fkeyname) != 2 \
                or type(fkeyname[0]) not in [str, unicode] \
                or type(fkeyname[1]) not in [str, unicode]
            ):
                raise exception.BadData('Foreign key name %r in ACL binding %s not valid.' % (fkeyname, self.binding_name))
            fkeyname = tuple(fkeyname)

            def find_fkeyref(sources, fkeyname):
                for source in sources.values():
                    for fkeyrefset in source.table_references.values():
                        for constr in fkeyrefset:
                            if constr.constraint_name == fkeyname:
                                return constr
                raise exception.ConflictModel('No foreign key %r found connected to table %s in ACL binding %s' % (
                    fkeyname, ltable, self.binding_name
                ))

            if elem.get('inbound') is not None:
                fkeyref = find_fkeyref(ltable.uniques, fkeyname)
                refop = '@='
            else:
                fkeyref = find_fkeyref(ltable.fkeys, fkeyname)
                refop = '=@'
            epath.add_link(fkeyref, refop, ralias=ralias, enforce_client=False)

        def compile_filter(elem):
            if 'and' in elem:
                filt = predicate.Conjunction([ compile_filter(e) for e in elem['and'] ])
            elif 'or' in elem:
                filt = predicate.Disjunction([ compile_filter(e) for e in elem['or'] ])
            elif 'filter' in elem:
                lname = elem['filter']
                if type(lname) in [str, unicode]:
                    # expand syntactic sugar for bare column name filter
                    lname = [ lname ]
                if type(lname) is list and lname[0] is None:
                    lname = lname[1:]
                if (type(lname) is not list \
                    or len(lname) < 1 \
                    or type(lname[0]) not in [str, unicode] \
                    or len(lname) >= 2 and type(lname[1]) not in [str, unicode] \
                    or len(lname) > 2
                ):
                    raise exception.BadData('Invalid filter column name %r in ACL binding %s.' % (lname, self.binding_name))
                lname = Name(lname)
                operator = elem.get('operator', '=')
                try:
                    klass = predicate.predicatecls(operator)
                except KeyError:
                    raise exception.BadData('Unknown operator %r in ACL binding %s.' % (operator, self.binding_name))
                if operator == 'null':
                    filt = klass(lname)
                else:
                    operand = predicate.Value(elem.get('operand', ''))
                    filt = klass(lname, operand)
            else:
                raise exception.BadData('Filter element %r of ACL binding %s is malformed.' % (elem, self.binding_name))
            if elem.get('negate', False):
                filt = predicate.Negation(filt)
            return filt

        # extend path with each element left to right
        for elem in proj[0:-1]:
            if type(elem) is not dict:
                raise exception.BadData('Projection element %s of ACL binding %s must be an object.' % (elem, self.binding_name))
            if 'inbound' in elem or 'outbound' in elem:
                compile_join(elem)
            else:
                filt = compile_filter(elem)
                epath.add_filter(filt, enforce_client=False)

        # apply final projection
        if type(proj[-1]) not in [str, unicode]:
            raise exception.BadData('Projection for ACL binding %s must conclude with a string literal column name.' % self.binding_name)

        col = epath.current_entity_table().columns[proj[-1]]
        aclpath = ermpath.AttributePath(epath, [ (Name([proj[-1]]), col, epath) ])
        ctype = col.type
        while ctype.is_array or ctype.is_domain:
            ctype = ctype.base_type

        if self.get('projection_type') == 'acl' and ctype.name != 'text':
            raise exception.ConflictModel('ACL binding projection type %r not allowed for column %s in ACL binding %s.' % (
                self['projection_type'], col, self.binding_name
            ))

        return (aclpath, col, ctype)
        
annotatable_classes = []

def keying(restype, keying):
    """Decorator to configure resource type and keying for model classes.

       restype: the string name for the resource type, used to name auxilliary storage

       keying: dictionary of column names mapped to (psql_type, function) pairs
         which define the Postgres storage type and compute 
         literals for those columns to key the individual annotations.

    """
    def helper(orig_class):
        setattr(orig_class, '_model_restype', restype)
        setattr(orig_class, '_model_keying', keying)
        return orig_class
    return helper

def cache_rights(orig_method):
    def helper(self, aclname, roles=None, anon_mutation_ok=False):
        key = (self, orig_method, aclname, frozenset(roles) if roles is not None else None, anon_mutation_ok)
        if key in web.ctx.ermrest_model_rights_cache:
            result = web.ctx.ermrest_model_rights_cache[key]
        else:
            result = orig_method(self, aclname, roles)
            web.ctx.ermrest_model_rights_cache[key] = result
        return result
    return helper

def annotatable(orig_class):
    """Decorator to add annotation storage access interface to model classes.

       The keying() decorator MUST be applied before this one.
    """
    def _interp_annotation(self, key, newval=None):
        keying = {
            k: sql_literal(v[1](self))
            for k, v in orig_class._model_keying.items()
        }
        if key is not None:
            keying['annotation_uri'] = sql_literal(key)
        keycols = keying.keys()
        return {
            'restype': orig_class._model_restype,
            'cols': ','.join(keycols),
            'vals': ','.join([ keying[k] for k in keycols ]),
            'newval': sql_literal(json.dumps(newval)),
            'where': ' AND '.join(['True'] + [ "%s = %s" % (k, v) for k, v in keying.items() ]),
        }

    def set_annotations(self, conn, cur, doc):
        """Replace full annotations doc on %s, returning None."""
        doc = dict(doc)
        self.delete_annotation(conn, cur, None) # enforced owner rights for us...
        self.annotations.update(doc)
        if doc:
            interp = self._interp_annotation(None)
            if interp['cols']:
                interp['cols'] = interp['cols'] + ','
                interp['vals'] = interp['vals'] + ','
            # build rows for each field in doc
            interp['vals'] = ', '.join([
                '(%s %s, %s)' % (interp['vals'], sql_literal(key), sql_literal(json.dumps(value)))
                for key, value in doc.items()
            ])
            cur.execute("""
SELECT _ermrest.model_version_bump();
INSERT INTO _ermrest.known_%(restype)s_annotations (%(cols)s annotation_uri, annotation_value) VALUES %(vals)s;
""" % interp)

    def set_annotation(self, conn, cur, key, value):
        """Set annotation on %s, returning previous value for updates or None.""" % orig_class._model_restype
        assert key is not None
        self.enforce_right('owner')
        interp = self._interp_annotation(key, value)
        oldvalue = self.annotations.get(key)
        self.annotations[key] = value
        cur.execute("""
SELECT _ermrest.model_version_bump();
INSERT INTO _ermrest.known_%(restype)s_annotations (%(cols)s, annotation_value) VALUES (%(vals)s, %(newval)s)
ON CONFLICT (%(cols)s) DO UPDATE SET annotation_value = %(newval)s;
""" % interp)
        return oldvalue

    def delete_annotation(self, conn, cur, key):
        """Delete annotation on %s.""" % orig_class._model_restype
        self.enforce_right('owner')
        self.annotations.clear()
        interp = self._interp_annotation(key)
        cur.execute("""
SELECT _ermrest.model_version_bump();
DELETE FROM _ermrest.known_%(restype)s_annotations WHERE %(where)s;
""" % interp)

    setattr(orig_class, '_interp_annotation', _interp_annotation)
    setattr(orig_class, 'set_annotation', set_annotation)
    setattr(orig_class, 'set_annotations', set_annotations)
    setattr(orig_class, 'delete_annotation', delete_annotation)
    annotatable_classes.append(orig_class)
    return orig_class

hasacls_classes = []

def hasacls(acls_supported, rights_supported, getparent):
    """Decorator to add ACL storage access interface to model classes.

       acls_supported: { aclname, ... }

       rights_supported: { aclname, ... }

       getparent: getparent_func

       The keying() decorator MUST be applied first.
    """
    def _interp_acl(self, aclname, newval=None):
        keying = {
            k: sql_literal(v[1](self))
            for k, v in self._model_keying.items()
        }
        if aclname is not None:
            assert newval is not None
            keying['acl'] = sql_literal(aclname)
        keycols = keying.keys()
        return {
            'restype': self._model_restype,
            'cols': ','.join(keycols),
            'vals': ','.join([ keying[k] for k in keycols ]),
            'newval': '%s::text[]' % sql_literal(newval) if newval is not None else None,
            'where': ' AND '.join(['True'] + [ "%s = %s" % (k, v) for k, v in keying.items() ]),
        }

    def set_acls(self, cur, doc):
        """Replace full acls doc, returning None."""
        doc = dict(doc)
        for aclname in doc.keys():
            if aclname not in self._acls_supported:
                raise exception.ConflictData('ACL name %s not supported on %s.' % (aclname, self))
        self.delete_acl(cur, None, purging=True) # enforces owner rights for us...
        self.acls.update(doc)
        self.enforce_right('owner') # integrity check using Python data...
        interp = self._interp_acl(None)
        if doc:
            if interp['cols']:
                interp['cols'] = interp['cols'] + ','
                interp['vals'] = interp['vals'] + ','
            # build rows for each field in doc
            interp['vals'] = ', '.join([
                '(%s %s, %s::text[])' % (interp['vals'], sql_literal(key), sql_literal(value))
                for key, value in doc.items()
                if value is not None
            ])
            cur.execute("""
SELECT _ermrest.model_version_bump();
INSERT INTO _ermrest.known_%(restype)s_acls (%(cols)s acl, members) VALUES %(vals)s;
""" % interp)

    def set_acl(self, cur, aclname, members, anon_mutation_ok=False):
        """Set annotation on %s, returning previous value for updates or None.""" % self._model_restype
        assert aclname is not None

        if members is None:
            if self.acls.can_remove:
                return self.delete_acl(cur, aclname)
            else:
                members = []

        self.enforce_right('owner') # pre-flight authz
        if aclname not in self._acls_supported:
            raise exception.ConflictData('ACL name %s not supported on %s.' % (aclname, self))

<<<<<<< HEAD
        oldvalue = self.acls.get(aclname)
=======
        if aclname not in {'enumerate', 'select'} and '*' in members and not anon_mutation_ok:
            raise exception.BadData('ACL name %s does not support wildcard member.' % aclname)

>>>>>>> 87d209c4
        self.acls[aclname] = members
        self.enforce_right('owner') # integrity check using Python data...

        interp = self._interp_acl(aclname, members)
        cur.execute("""
SELECT _ermrest.model_version_bump();
INSERT INTO _ermrest.known_%(restype)s_acls (%(cols)s, members) VALUES (%(vals)s, %(newval)s)
ON CONFLICT (%(cols)s) DO UPDATE SET members = %(newval)s;
""" % interp)
        return oldvalue

    def delete_acl(self, cur, aclname, purging=False):
        interp = self._interp_acl(aclname)

        self.enforce_right('owner') # pre-flight authz
        if aclname is not None and aclname not in self._acls_supported:
            raise exception.NotFound('ACL %s on %s' % (aclname, self))

        if self.acls.can_remove:
            if aclname is None:
                self.acls.clear()
            elif aclname in self.acls:
                del self.acls[aclname]

            if not purging:
                self.enforce_right('owner') # integrity check... can't disown except when purging

                cur.execute("""
SELECT _ermrest.model_version_bump();
DELETE FROM _ermrest.known_%(restype)s_acls WHERE %(where)s;
""" % interp)
        else:
            if aclname is None:
                for aclname in self._acls_supported:
                    self.set_acl(cur, aclname, [])
            else:
                self.set_acl(cur, aclname, [])

    @cache_rights
    def has_right(self, aclname, roles=None, anon_mutation_ok=False):
        """Return access decision True, False, None.

           aclname: the symbolic name for the access mode

           roles: the client roles for whom to make a decision

        """
        if roles is None:
            roles = web.ctx.ermrest_client_roles

        if roles == {'*'} and aclname not in {'enumerate', 'select'} and not anon_mutation_ok:
            # anonymous clients cannot have mutation permissions
            return False

        if self.acls.intersects(aclname, roles):
            # have right explicitly due to ACL intersection
            # on named acl or another acl sufficient for named acl
            return True

        if getparent is not None:
            parentres = getparent(self)
        else:
            parentres = None

        if parentres is not None:
            if parentres.has_right('owner', roles):
                # have right implicitly due to parent resource ownership rule
                return True
            elif aclname not in self.acls and parentres.has_right(aclname, roles):
                # have right due to inherited parent ACL
                return True

        if hasattr(self, 'dynacls'):
            for binding in self.dynacls.values():
                if binding and binding.inscope(aclname, roles):
                    return None

            if parentres is not None and hasattr(parentres, 'dynacls'):
                # only check for non-overridden parent bindings that are in scope...
                for binding_name, binding in parentres.dynacls.items():
                    if binding_name not in self.dynacls and binding and binding.inscope(aclname, roles):
                        return None

        elif parentres is not None and parentres.has_right(aclname, roles) is None:
            return None

        # finally, static deny decision
        return False

    def enforce_right(self, aclname, require_true=False):
        """Policy enforcement for named right."""
        decision = self.has_right(aclname)
        if decision is False or require_true and not decision:
            # None means static right is absent but dynamic rights are possible...
            raise exception.Forbidden('%s access on %s' % (aclname, self))

    def rights(self):
        return {
            aclname: self.has_right(aclname)
            for aclname in self._acls_rights
        }

    def helper(orig_class):
        setattr(orig_class, '_acl_getparent', lambda self: getparent(self))
        setattr(orig_class, '_acls_supported', set(acls_supported))
        setattr(orig_class, '_acls_rights', set(rights_supported))
        setattr(orig_class, '_interp_acl', _interp_acl)
        setattr(orig_class, 'rights', rights)
        if not hasattr(orig_class, 'has_right'):
            setattr(orig_class, 'has_right', has_right)
        else:
            setattr(orig_class, '_has_right', has_right)
        if not hasattr(orig_class, 'enforce_right'):
            setattr(orig_class, 'enforce_right', enforce_right)
        else:
            setattr(orig_class, '_enforce_right', enforce_right)
        setattr(orig_class, 'set_acls', set_acls)
        setattr(orig_class, 'set_acl', set_acl)
        setattr(orig_class, 'delete_acl', delete_acl)
        hasacls_classes.append(orig_class)
        return orig_class

    return helper

hasdynacls_classes = []

def hasdynacls(dynacl_types_supported):
    """Decorator to add dynamic ACL storage access to model classes.

       The keying() decorator MUST be applied first.
    """
    def _interp_dynacl(self, name, newval=None):
        keying = {
            k: sql_literal(v[1](self))
            for k, v in self._model_keying.items()
        }
        if name is not None:
            keying['binding_name'] = sql_literal(name)
        keycols = keying.keys()
        return {
            'restype': self._model_restype,
            'cols': ','.join(keycols),
            'vals': ','.join([ keying[k] for k in keycols ]),
            'newval': sql_literal(json.dumps(newval)),
            'where': ' AND '.join([ "%s = %s" % (k, v) for k, v in keying.items() ]),
        }

    def set_dynacls(self, cur, doc):
        """Replace full dynacls doc, returning None."""
        doc = dict(doc)
        self.delete_dynacl(cur, None) # enforces owner rights for us...
        self.dynacls.update(doc)
        interp = self._interp_dynacl(None)
        if doc:
            if interp['cols']:
                interp['cols'] = interp['cols'] + ','
                interp['vals'] = interp['vals'] + ','
            # build rows for each field in doc
            interp['vals'] = ', '.join([
                '(%s %s, %s::jsonb)' % (interp['vals'], sql_literal(key), sql_literal(json.dumps(value)))
                for key, value in doc.items()
                if value is not None
            ])
            cur.execute("""
SELECT _ermrest.model_version_bump();
INSERT INTO _ermrest.known_%(restype)s_dynacls (%(cols)s binding_name, binding) VALUES %(vals)s;
""" % interp)

    def set_dynacl(self, cur, name, binding):
        assert name is not None

        if binding is None:
            return self.delete_dynacl(cur, name)

        self.enforce_right('owner') # pre-flight authz

        oldvalue = self.dynacls.get(name)
        if binding is False:
            self.dynacls[name] = False
        else:
            self.dynacls[name] = AclBinding(web.ctx.ermrest_catalog_model, self, name, binding)

        interp = self._interp_dynacl(name, binding)
        cur.execute("""
SELECT _ermrest.model_version_bump();
INSERT INTO _ermrest.known_%(restype)s_dynacls (%(cols)s, binding) VALUES (%(vals)s, %(newval)s::jsonb)
ON CONFLICT (%(cols)s) DO UPDATE SET binding = %(newval)s::jsonb;
""" % interp
        )
        return oldvalue

    def delete_dynacl(self, cur, name):
        self.enforce_right('owner') # pre-flight authz

        interp = self._interp_dynacl(name)
        if name is None:
            self.dynacls.clear()
        elif name in self.dynacls:
            del self.dynacls[name]

        cur.execute("""
SELECT _ermrest.model_version_bump();
DELETE FROM _ermrest.known_%(restype)s_dynacls WHERE %(where)s;
""" % interp
        )

    def helper(orig_class):
        setattr(orig_class, '_interp_dynacl', _interp_dynacl)
        setattr(orig_class, 'set_dynacls', set_dynacls)
        setattr(orig_class, 'set_dynacl', set_dynacl)
        setattr(orig_class, 'delete_dynacl', delete_dynacl)
        setattr(orig_class, 'dynacl_types_supported', dynacl_types_supported)
        hasdynacls_classes.append(orig_class)
        return orig_class

    return helper

def get_dynacl_clauses(src, access_type, prefix, dynacls=None):
    if dynacls is None:
        dynacls = src.dynacls

    if src.has_right(access_type) is None:
        clauses = ['False']

        for binding in dynacls.values():
            if binding is False:
                continue
            if not binding.inscope(access_type):
                continue

            aclpath, col, ctype = binding._compile_projection()
            aclpath.epath.add_filter(predicate.AclPredicate(binding, col))
            authzpath = ermpath.AttributePath(aclpath.epath, [ (True, None, aclpath.epath) ])
            clauses.append(authzpath.sql_get(limit=1, distinct_on=False, prefix=prefix, enforce_client=False))
    else:
        clauses = ['True']

    return clauses<|MERGE_RESOLUTION|>--- conflicted
+++ resolved
@@ -200,7 +200,7 @@
         dict.__delitem__(self, k)
         self._digest()
 
-<<<<<<< HEAD
+
     def update(self, d):
         dict.update(self, d)
         self._digest()
@@ -209,11 +209,6 @@
         dict.clear(self)
         self._digest()
 
-    def sufficient(self, aclname):
-        return not self._binding_types.isdisjoint(sufficient_rights[aclname].union({aclname}))
-
-=======
->>>>>>> 87d209c4
 class AclBinding (AltDict):
     """Represents one acl binding."""
     def __init__(self, model, resource, binding_name, doc):
@@ -528,7 +523,7 @@
             'where': ' AND '.join(['True'] + [ "%s = %s" % (k, v) for k, v in keying.items() ]),
         }
 
-    def set_acls(self, cur, doc):
+    def set_acls(self, cur, doc, anon_mutation_ok=False):
         """Replace full acls doc, returning None."""
         doc = dict(doc)
         for aclname in doc.keys():
@@ -537,6 +532,11 @@
         self.delete_acl(cur, None, purging=True) # enforces owner rights for us...
         self.acls.update(doc)
         self.enforce_right('owner') # integrity check using Python data...
+        for aclname, members in self.acls.items():
+            if aclname not in {'enumerate', 'select'} \
+               and members is not None and '*' in members \
+               and not anon_mutation_ok:
+                raise exception.BadData('ACL name %s does not support wildcard member.' % aclname)
         interp = self._interp_acl(None)
         if doc:
             if interp['cols']:
@@ -567,13 +567,11 @@
         if aclname not in self._acls_supported:
             raise exception.ConflictData('ACL name %s not supported on %s.' % (aclname, self))
 
-<<<<<<< HEAD
-        oldvalue = self.acls.get(aclname)
-=======
         if aclname not in {'enumerate', 'select'} and '*' in members and not anon_mutation_ok:
             raise exception.BadData('ACL name %s does not support wildcard member.' % aclname)
 
->>>>>>> 87d209c4
+        oldvalue = self.acls.get(aclname)
+
         self.acls[aclname] = members
         self.enforce_right('owner') # integrity check using Python data...
 
