
# 
<<<<<<< HEAD
# Copyright 2013-2018 University of Southern California
=======
# Copyright 2013-2019 University of Southern California
>>>>>>> de5a9233
# 
# Licensed under the Apache License, Version 2.0 (the "License");
# you may not use this file except in compliance with the License.
# You may obtain a copy of the License at
# 
#    http://www.apache.org/licenses/LICENSE-2.0
# 
# Unless required by applicable law or agreed to in writing, software
# distributed under the License is distributed on an "AS IS" BASIS,
# WITHOUT WARRANTIES OR CONDITIONS OF ANY KIND, either express or implied.
# See the License for the specific language governing permissions and
# limitations under the License.
#

import json
import web
import hashlib
import base64

from .. import exception
from ..util import sql_identifier, sql_literal, table_exists
from .. import ermpath
from .type import _default_config
from .name import Name
from . import predicate
from ..ermpath.resource import get_dynacl_clauses

# these are in ermpath to avoid recursive imports
from ..ermpath import current_request_snaptime, current_catalog_snaptime, current_model_snaptime, normalized_history_snaptime, current_history_amendver

def frozendict (d):
    """Convert a dictionary to a canonical and immutable form."""
    return frozenset(d.items())

def _get_ermrest_config():
    """Helper method to return the ERMrest config.
    """ 
    if web.ctx and 'ermrest_config' in web.ctx:
        return web.ctx['ermrest_config']
    else:
        return _default_config

def enforce_63byte_id(s, prefix="Identifier"):
    if isinstance(s, Name):
        s = s.one_str()
    if not isinstance(s, str):
        raise exception.BadData(u'%s "%s" "%s" is unsupported and should be unicode string.' % (prefix, s, type(s)))
    if len(s.encode('utf8')) > 63:
        raise exception.BadData(u'%s "%s" exceeded 63-byte limit when encoded as UTF-8.' % (prefix, s))

def truncated_identifier(parts, threshold=4):
    """Build a 63 byte (or less) postgres identifier out of sequentially concatenated parts.
    """
    len_static = len((''.join([ p for p in parts if len(p.encode()) <= threshold ]).encode()))
    if len_static >= 26:
        raise NotImplementedError('truncated_identifier static parts exceed length limit %s' % parts)
    num_components = len([ p for p in parts if len(p.encode()) > threshold ])
    max_component_len = (63 - len_static) // (num_components or 1)

    def convert(p):
        if len(p.encode()) <= max_component_len:
            return p
        # return a truncated hash using base64 chars
        h = hashlib.md5()
        h.update(p.encode())
        return base64.b64encode(h.digest()).decode()[0:max_component_len]

    result = ''.join([ convert(p) for p in parts ])
    assert len(result) <= 63
    return result

sufficient_rights = {
    "owner": set(),
    "create": {"owner"},
    "write": {"owner"},
    "insert": {"owner", "write"},
    "update": {"owner", "write"},
    "delete": {"owner", "write"},
    "select": {"owner", "write", "update", "delete"},
    "enumerate": {"owner", "create", "write", "insert", "update", "delete", "select"},
}

class AltDict (dict):
    """Alternative dict that raises custom errors."""
    def __init__(self, keyerror, validator=lambda k, v: (k, v), lazy_get=None, lazy_load=None):
        dict.__init__(self)
        self._keyerror = keyerror
        self._validator = validator
        self._lazy_get = lazy_get
        self._lazy_load = lazy_load

    def _try_lazy_get(self, k):
        if self._lazy_get is not None:
            v = self._lazy_get(k)
            self[k] = v
            return v
        raise KeyError(k)

    def __getitem__(self, k):
        try:
            if isinstance(k, Name):
                k = k.one_str()
            return dict.__getitem__(self, k)
        except KeyError:
            try:
                return self._try_lazy_get(k)
            except KeyError:
                raise self._keyerror(k)
        except TypeError:
            raise self._keyerror(k)

    def __contains__(self, k):
        try:
            if dict.__contains__(self, k):
                return True
            try:
                self._try_lazy_get(k)
                return True
            except KeyError:
                return False
        except TypeError:
            raise exception.BadSyntax('Invalid model element name: %s' % k)

    def __setitem__(self, k, v):
        self._validator(k, v)
        return dict.__setitem__(self, k, v)

    def get_enumerable(self, k, skip_enum_check=False):
        result = self[k]
        if not result.has_right('enumerate') and not skip_enum_check:
            raise self._keyerror(k)
        return result

    def update(self, d):
        if not isinstance(d, dict):
            raise exception.BadData(u'Input %s must be a dictionary.' % json.dumps(d))
        dict.update(self, d)

class AclDict (dict):
    """Alternative dict that validates keys and returns default."""
    def __init__(self, subject, can_remove=True):
        dict.__init__(self)
        self._subject = subject
        self.can_remove = can_remove
        self._acls = None
        self.clear()

    def _digest(self):
        web.ctx.ermrest_model_rights_cache.clear()
        self._acls = dict()
        for aclname, members in self.items():
            if members is None:
                continue
            members = set(members)
            if aclname not in self._acls:
                self._acls[aclname] = set()
            self._acls[aclname].update(members)
            for aclname2, sufficient in sufficient_rights.items():
                if aclname in sufficient:
                    if aclname2 not in self._acls:
                        self._acls[aclname2] = set()
                    self._acls[aclname2].update(members)

    def __getitem__(self, k):
        if isinstance(k, Name):
            k = k.one_str()
        if k not in self._subject._acls_supported:
            raise exception.NotFound('ACL %s on %s' % (k, self._subject))
        try:
            return dict.__getitem__(self, k)
        except KeyError as e:
            return None

    def __contains__(self, k):
        try:
            return dict.__contains__(self, k)
        except TypeError:
            raise exception.BadSyntax('Invalid ACL name: %s' % k)

    def __setitem__(self, k, v):
        dict.__setitem__(self, k, v)
        self._digest()

    def __delitem__(self, k):
        if self.can_remove:
            dict.__delitem__(self, k)
        else:
            dict.__setitem__(self, k, [])
        self._digest()

    def update(self, d):
        if not isinstance(d, dict):
            raise exception.BadData(u'ACL set %s must be a dictionary.' % json.dumps(d))
        dict.update(self, d)
        self._digest()

    def clear(self):
        if self.can_remove:
            dict.clear(self)
        else:
            for aclname in self._subject._acls_supported:
                dict.__setitem__(self, aclname, [])
        self._digest()

    def intersects(self, aclname, roles):
        return not self._acls.get(aclname, set()).isdisjoint(roles)

class DynaclDict (dict):
    """Alternative dict specialized for dynamic acl bindings."""
    def __init__(self, subject):
        dict.__init__(self)
        self._subject = subject
        self._binding_types = None
        self._digest()

    def _digest(self):
        web.ctx.ermrest_model_rights_cache.clear()
        self._binding_types = set()
        for binding in self.values():
            if binding:
                self._binding_types.update(set(binding['types']))

    def __getitem__(self, k):
        try:
            result = dict.__getitem__(self, k)
            return result
        except KeyError:
            raise exception.NotFound(u"dynamic ACL binding %s on %s" % (k, self._subject))

    def __contains__(self, k):
        try:
            return dict.__contains__(self, k)
        except TypeError:
            raise exception.BadSyntax('Invalid dynamic ACL binding name: %s' % k)

    def __setitem__(self, k, v):
        dict.__setitem__(self, k, v)
        self._digest()

    def __delitem__(self, k):
        dict.__delitem__(self, k)
        self._digest()


    def update(self, d):
        if not isinstance(d, dict):
            raise exception.BadData(u'ACL binding set %s must be a dictionary.' % json.dumps(d))
        dict.update(self, d)
        self._digest()

    def clear(self):
        dict.clear(self)
        self._digest()

class AclBinding (AltDict):
    """Represents one acl binding."""
    def __init__(self, model, resource, binding_name, doc):
        def keyerror(k):
            return KeyError(k)
        def validator(k, v):
            if k == 'types':
                if type(v) is not list or len(v) == 0:
                    raise exception.BadData('Field "types" in ACL binding "%s" must be a non-empty list of type names.' % binding_name)
                for t in v:
                    if t not in resource.dynacl_types_supported:
                        raise exception.BadData('ACL binding type %r is not supported on %s resources.' % (t, type(resource).__name__))
            elif k == 'projection':
                pass
            elif k == 'projection_type':
                if v not in ['acl', 'nonnull']:
                    raise exception.BadData('ACL binding projection-type %r is not supported.' % (v,))
            elif k == 'comment':
                if not isinstance(v, str):
                    raise exception.BadData('ACL binding comment must be of string type.')
            elif k == 'scope_acl':
                if not isinstance(v, list) or len(v) == 0:
                    raise exception.BadData('Field "scope_acl" in ACL binding "%s" must be a non-empty list of members.' % binding_name)
                for m in v:
                    if not isinstance(m, str):
                        raise exception.BadData('Field "scope_acl" in ACL binding "%s" must only contain textual member attribute names or the wildcard string.' % binding_name)
            else:
                raise exception.BadData('Field "%s" in ACL binding "%s" not recognized.' % (k, binding_name))
        AltDict.__init__(self, keyerror, validator)
        self.model = model
        self.resource = resource
        self.binding_name = binding_name

        # let AltDict validator behavior check each field above for simple stuff...
        for k, v in doc.items():
            self[k] = v

        # now check overall constraints...
        for k in ['types', 'projection']:
            if k not in self:
                raise exception.BadData('Field "%s" is required for ACL bindings.' % k)

        # validate the projection against the model
        aclpath, col, ctype = self._compile_projection()

        # set default
        if 'projection_type' not in self:
            self['projection_type'] = 'acl' if ctype.name == 'text' else 'nonnull'

        if 'scope_acl' not in self:
            self['scope_acl'] = ['*']

    def inscope(self, access_type, roles=None):
        """Return True if this ACL binding applies to this access type for this client, False otherwise."""
        if roles is None:
            roles = web.ctx.ermrest_client_roles
        if set(self['scope_acl']).isdisjoint(roles):
            return False
        if set(self['types']).isdisjoint(sufficient_rights[access_type].union({access_type})):
            return False
        return True

    def _compile_projection(self):
        proj = self['projection']

        if isinstance(proj, str):
            # expand syntactic sugar for bare column name projection
            proj = [proj]

        epath = ermpath.EntityPath(self.model)

        if hasattr(self.resource, 'unique'):
            epath.set_base_entity(self.resource.unique.table, 'base')
        elif hasattr(self.resource, 'table'):
            epath.set_base_entity(self.resource.table, 'base')
        else:
            epath.set_base_entity(self.resource, 'base')

        epath.add_filter(predicate.AclBasePredicate(), enforce_client=False)

        def compile_join(elem):
            # HACK: this repeats some of the path resolution logic that is tangled in the URL parser/AST code...
            lalias = elem.get('context')
            if lalias is not None:
                if not isinstance(lalias, str):
                    raise exception.BadData('Context %r in ACL binding %s must be a string literal alias name.' % (lalias, self.binding_name))
                epath.set_context(elem['context'])

            ltable = epath.current_entity_table()
            ralias = elem.get('alias')
            if ralias is not None:
                if not isinstance(ralias, str):
                    raise exception.BadData('Alias %r in ACL binding %s must be a string literal alias name.' % (lalias, self.binding_name))
            fkeyname = elem.get('inbound', elem.get('outbound'))
            if (type(fkeyname) is not list \
                or len(fkeyname) != 2 \
                or (not isinstance(fkeyname[0], str)) \
                or (not isinstance(fkeyname[1], str)) \
            ):
                raise exception.BadData('Foreign key name %r in ACL binding %s not valid.' % (fkeyname, self.binding_name))
            fkeyname = tuple(fkeyname)

            def find_fkeyref(sources, fkeyname):
                for source in sources.values():
                    for fkeyrefset in source.table_references.values():
                        for constr in fkeyrefset:
                            if constr.constraint_name == fkeyname:
                                return constr
                raise exception.ConflictModel('No foreign key %r found connected to table %s in ACL binding %s' % (
                    fkeyname, ltable, self.binding_name
                ))

            if elem.get('inbound') is not None:
                fkeyref = find_fkeyref(ltable.uniques, fkeyname)
                refop = '@='
            else:
                fkeyref = find_fkeyref(ltable.fkeys, fkeyname)
                refop = '=@'
            epath.add_link(fkeyref, refop, ralias=ralias, enforce_client=False)

        def compile_filter(elem):
            if 'and' in elem:
                filt = predicate.Conjunction([ compile_filter(e) for e in elem['and'] ])
            elif 'or' in elem:
                filt = predicate.Disjunction([ compile_filter(e) for e in elem['or'] ])
            elif 'filter' in elem:
                lname = elem['filter']
                if isinstance(lname, str):
                    # expand syntactic sugar for bare column name filter
                    lname = [ lname ]
                if type(lname) is list and lname[0] is None:
                    lname = lname[1:]
                if (type(lname) is not list \
                    or len(lname) < 1 \
                    or (not isinstance(lname[0], str)) \
                    or len(lname) >= 2 and (not isinstance(lname[1], str)) \
                    or len(lname) > 2
                ):
                    raise exception.BadData('Invalid filter column name %r in ACL binding %s.' % (lname, self.binding_name))
                lname = Name(lname)
                operator = elem.get('operator', '=')
                try:
                    klass = predicate.predicatecls(operator)
                except KeyError:
                    raise exception.BadData('Unknown operator %r in ACL binding %s.' % (operator, self.binding_name))
                if operator == 'null':
                    filt = klass(lname)
                else:
                    operand = predicate.Value(elem.get('operand', ''))
                    filt = klass(lname, operand)
            else:
                raise exception.BadData('Filter element %r of ACL binding %s is malformed.' % (elem, self.binding_name))
            if elem.get('negate', False):
                filt = predicate.Negation(filt)
            return filt

        # extend path with each element left to right
        for elem in proj[0:-1]:
            if type(elem) is not dict:
                raise exception.BadData('Projection element %s of ACL binding %s must be an object.' % (elem, self.binding_name))
            if 'inbound' in elem or 'outbound' in elem:
                compile_join(elem)
            else:
                filt = compile_filter(elem)
                epath.add_filter(filt, enforce_client=False)

        # apply final projection
        if not isinstance(proj[-1], str):
            raise exception.BadData('Projection for ACL binding %s must conclude with a string literal column name.' % self.binding_name)

        col = epath.current_entity_table().columns[proj[-1]]
        aclpath = ermpath.AttributePath(epath, [ (Name([proj[-1]]), col, epath) ])
        ctype = col.type
        while ctype.is_array or ctype.is_domain:
            ctype = ctype.base_type

        if self.get('projection_type') == 'acl' and ctype.name != 'text':
            raise exception.ConflictModel('ACL binding projection type %r not allowed for column %s in ACL binding %s.' % (
                self['projection_type'], col, self.binding_name
            ))

        return (aclpath, col, ctype)
        
annotatable_classes = []
hasacls_classes = []
hasdynacls_classes = []

def cache_rights(orig_method):
    def helper(self, aclname, roles=None, anon_mutation_ok=False):
        key = (self, orig_method, aclname, frozenset(roles) if roles is not None else None, anon_mutation_ok)
        if key in web.ctx.ermrest_model_rights_cache:
            result = web.ctx.ermrest_model_rights_cache[key]
        else:
            result = orig_method(self, aclname, roles)
            web.ctx.ermrest_model_rights_cache[key] = result
        return result
    return helper

class Annotatable (object):
    """Aspect class to add annotation storage access interface to model classes."""
    def __init__(self):
        super(Annotatable, self).__init__()
        self.annotations = AltDict(lambda k: self._annotation_key_error(k))

    def _annotation_key_error(self, key):
        return exception.NotFound(u'annotation "%s"' % (key,))

    def _interp_annotation(self, key, newval=None):
        return {
            'restype': self._model_restype,
            'rid': sql_literal(self.rid),
            'uri': sql_literal(key) if key is not None else sql_literal('"null"'),
            'value': '%s::jsonb' % sql_literal(json.dumps(newval)) if newval is not None else sql_literal('"null"'),
        }

    def set_annotations(self, conn, cur, doc):
        """Replace full annotations doc on %s, returning None."""
        if not isinstance(doc, dict):
            raise exception.BadData(u'Annotation set %s must be a dictionary.' % json.dumps(doc))
        doc = dict(doc)
        self.delete_annotation(conn, cur, None) # enforced owner rights for us...
        self.annotations.update(doc)
        if doc:
            interp = self._interp_annotation(None)
            interp['annotations'] = 'jsonb_build_object(%s)' % (
                ','.join([
                    '%s, %s::jsonb' % (
                        sql_literal(k),
                        sql_literal(json.dumps(v)),
                    )
                    for k, v in self.annotations.items()
                ]),
            )
            cur.execute("""
SELECT _ermrest.model_version_bump();
UPDATE _ermrest.known_%(restype)ss
SET annotations = %(annotations)s
WHERE "RID" = %(rid)s;
""" % interp)

    def set_annotation(self, conn, cur, key, value):
        """Set annotation returning previous value for updates or None."""
        assert key is not None
        self.enforce_right('owner')
        interp = self._interp_annotation(key, value)
        oldvalue = self.annotations.get(key)
        self.annotations[key] = value
        cur.execute("""
SELECT _ermrest.model_version_bump();
UPDATE _ermrest.known_%(restype)ss
SET annotations = jsonb_set(annotations, ARRAY[%(uri)s]::text[], %(value)s)
WHERE "RID" = %(rid)s;
""" % interp)
        return oldvalue

    def delete_annotation(self, conn, cur, key):
        """Delete annotation."""
        self.enforce_right('owner')
        self.annotations.clear()
        interp = self._interp_annotation(key)
        if key is None:
            interp['new_annotations'] = "'{}'::jsonb"
        else:
            interp['new_annotations'] = "annotations - %(uri)s" % interp

        cur.execute("""
SELECT _ermrest.model_version_bump();
UPDATE _ermrest.known_%(restype)ss
SET annotations = %(new_annotations)s
WHERE "RID" = %(rid)s;
""" % interp)

    @staticmethod
    def annotatable(orig_class):
        """Register annotatable classes."""
        annotatable_classes.append(orig_class)
        return orig_class

class HasAcls (object):
    """Aspect class to add ACL storage access interface to model classes."""
    _acls_can_remove = True

    def __init__(self):
        super(HasAcls, self).__init__()
        self.acls = AclDict(self, can_remove=self._acls_can_remove)

    def _interp_acl(self, aclname, newval=None):
        if aclname is not None:
            assert newval is not None
        return {
            'restype': self._model_restype,
            'rid': sql_literal(self.rid),
            'acl': sql_literal(aclname) if aclname is not None else sql_literal('"null"'),
            'members': ('to_jsonb(ARRAY[%s]::text[])' % (','.join([ sql_literal(m) for m in newval ]))) if newval is not None else sql_literal('"null"'),
        }

    def set_acls(self, cur, doc, anon_mutation_ok=False):
        """Replace full acls doc, returning None."""
        if not isinstance(doc, dict):
            raise exception.BadData(u'ACL set input %s must be a dictionary.' % json.dumps(doc))
        doc = dict(doc)
        for aclname in doc.keys():
            if aclname not in self._acls_supported:
                raise exception.ConflictData('ACL name %s not supported on %s.' % (aclname, self))
        self.delete_acl(cur, None, purging=True) # enforces owner rights for us...
        self.acls.update(doc)
        self.enforce_right('owner') # integrity check using Python data...
        for aclname, members in self.acls.items():
            if aclname not in {'enumerate', 'select'} \
               and members is not None and '*' in members \
               and not anon_mutation_ok:
                raise exception.BadData('ACL name %s does not support wildcard member.' % aclname)
        interp = self._interp_acl(None)
        if doc:
            interp['acls'] = 'jsonb_build_object(%s)' % (
                ','.join([
                    '%s, ARRAY[%s]::text[]' % (
                        sql_literal(k),
                        ','.join([ sql_literal(m) for m in v ]),
                    )
                    for k, v in self.acls.items()
                    if v is not None
                ]),
            )
            cur.execute("""
SELECT _ermrest.model_version_bump();
UPDATE _ermrest.known_%(restype)ss
SET acls = %(acls)s
WHERE "RID" = %(rid)s;
""" % interp
            )

    def set_acl(self, cur, aclname, members, anon_mutation_ok=False):
        """Set annotation on %s, returning previous value for updates or None.""" % self._model_restype
        assert aclname is not None

        if members is None:
            if self.acls.can_remove:
                return self.delete_acl(cur, aclname)
            else:
                members = []

        self.enforce_right('owner') # pre-flight authz
        if aclname not in self._acls_supported:
            raise exception.ConflictData('ACL name %s not supported on %s.' % (aclname, self))

        if aclname not in {'enumerate', 'select'} and '*' in members and not anon_mutation_ok:
            raise exception.BadData('ACL name %s does not support wildcard member.' % aclname)

        oldvalue = self.acls.get(aclname)

        self.acls[aclname] = members
        self.enforce_right('owner') # integrity check using Python data...

        interp = self._interp_acl(aclname, members)
        cur.execute("""
SELECT _ermrest.model_version_bump();
UPDATE _ermrest.known_%(restype)ss
SET acls = jsonb_set(acls, ARRAY[%(acl)s]::text[], %(members)s)
WHERE "RID" = %(rid)s;
""" % interp)
        return oldvalue

    def delete_acl(self, cur, aclname, purging=False):
        interp = self._interp_acl(aclname)

        self.enforce_right('owner') # pre-flight authz
        if aclname is not None and aclname not in self._acls_supported:
            raise exception.NotFound('ACL %s on %s' % (aclname, self))

        if self.acls.can_remove:
            if aclname is None:
                self.acls.clear()
                interp['new_acls'] = "'{}'::jsonb"
            elif aclname in self.acls:
                del self.acls[aclname]
                interp['new_acls'] = "acls - %(acl)s" % interp
            else:
                interp['new_acls'] = "acls" # hack to cover a no-op case...

            if not purging:
                self.enforce_right('owner') # integrity check... can't disown except when purging
<<<<<<< HEAD

=======
            # not conditional on purging
>>>>>>> de5a9233
            cur.execute("""
SELECT _ermrest.model_version_bump();
UPDATE _ermrest.known_%(restype)ss
SET acls = %(new_acls)s
WHERE "RID" = %(rid)s;
""" % interp)
        else:
            if aclname is None:
                for aclname in self._acls_supported:
                    self.set_acl(cur, aclname, [])
            else:
                self.set_acl(cur, aclname, [])

    @cache_rights
    def has_right(self, aclname, roles=None, anon_mutation_ok=False):
        """Return access decision True, False, None.

           aclname: the symbolic name for the access mode

           roles: the client roles for whom to make a decision

        """
        if roles is None:
            roles = web.ctx.ermrest_client_roles

        if roles == {'*'} and aclname not in {'enumerate', 'select'} and not anon_mutation_ok:
            # anonymous clients cannot have mutation permissions
            return False

        if self.acls.intersects(aclname, roles):
            # have right explicitly due to ACL intersection
            # on named acl or another acl sufficient for named acl
            return True

        parentres = self._acls_getparent()

        if parentres is not None:
            if parentres.has_right('owner', roles):
                # have right implicitly due to parent resource ownership rule
                return True
            elif aclname not in self.acls and parentres.has_right(aclname, roles):
                # have right due to inherited parent ACL
                return True

        if hasattr(self, 'dynacls'):
            for binding in self.dynacls.values():
                if binding and binding.inscope(aclname, roles):
                    return None

            if parentres is not None and hasattr(parentres, 'dynacls'):
                # only check for non-overridden parent bindings that are in scope...
                for binding_name, binding in parentres.dynacls.items():
                    if binding_name not in self.dynacls and binding and binding.inscope(aclname, roles):
                        return None

        elif parentres is not None and parentres.has_right(aclname, roles) is None:
            return None

        # finally, static deny decision
        return False

    def enforce_right(self, aclname, require_true=False):
        """Policy enforcement for named right."""
        decision = self.has_right(aclname)
        if decision is False or require_true and not decision:
            # None means static right is absent but dynamic rights are possible...
            raise exception.Forbidden('%s access on %s' % (aclname, self))

    def rights(self):
        return {
            aclname: self.has_right(aclname) if aclname == 'select' or web.ctx.ermrest_history_snaptime is None else False
            for aclname in self._acls_rights
        }

    @staticmethod
    def hasacls(orig_class):
        """Decorator to register hasacls classes."""
        hasacls_classes.append(orig_class)
        return orig_class

class HasDynacls (object):
    """Aspect class to add dynamic ACL storage access to model classes."""
    def __init__(self):
        super(HasDynacls, self).__init__()
        self.dynacls = DynaclDict(self)

    def _interp_dynacl(self):
        assert len(self._model_keying) == 1
        res_rid_col = self._model_keying.keys()[0]
        res_rid_val = self._model_keying[res_rid_col][1](self)
        return res_rid_col, res_rid_val

    def set_dynacls(self, cur, doc):
        """Replace full dynacls doc, returning None."""
        if not isinstance(doc, dict):
            raise exception.BadData(u'ACL bindings set input %s must be a dictionary.' % json.dumps(doc))
        doc = dict(doc)
        self.delete_dynacl(cur, None) # enforces owner rights for us...
        self.dynacls.update(doc)
        res_rid_col, res_rid_val = self._interp_dynacl()
        cur.execute("""
SELECT _ermrest.model_version_bump();
""" + ''.join([
    """
SELECT _ermrest.insert_%(restype)s_aclbinding(%(res_rid_val)s, %(binding_name)s, %(binding)s);
""" % {
    'restype': self._model_restype,
    'res_rid_val': sql_literal(res_rid_val),
    'binding_name': sql_literal(k),
    'binding': sql_literal(json.dumps(v)),
}
    for k, v in doc.items()
])
        )

    def set_dynacl(self, cur, name, binding):
        assert name is not None

        if binding is None:
            return self.delete_dynacl(cur, name)

        self.enforce_right('owner') # pre-flight authz

        if binding is False:
            self.dynacls[name] = False
        else:
            self.dynacls[name] = AclBinding(web.ctx.ermrest_catalog_model, self, name, binding)

        res_rid_col, res_rid_val = self._interp_dynacl()
        cur.execute("""
SELECT _ermrest.model_version_bump();
DELETE FROM _ermrest.known_%(restype)s_acl_bindings WHERE %(res_rid_col)s = %(res_rid_val)s AND binding_name = %(binding_name)s;
SELECT _ermrest.insert_%(restype)s_aclbinding(%(res_rid_val)s, %(binding_name)s, %(binding)s);
""" % {
    'restype': self._model_restype,
    'res_rid_col': sql_identifier(res_rid_col),
    'res_rid_val': sql_literal(res_rid_val),
    'binding_name': sql_literal(name),
    'binding': sql_literal(json.dumps(binding)),
}
        )

    def delete_dynacl(self, cur, name):
        self.enforce_right('owner') # pre-flight authz

        res_rid_col, res_rid_val = self._interp_dynacl()
        if name is None:
            self.dynacls.clear()
        elif name in self.dynacls:
            del self.dynacls[name]

        cur.execute("""
SELECT _ermrest.model_version_bump();
DELETE FROM _ermrest.known_%(restype)s_acl_bindings WHERE %(res_rid_col)s = %(res_rid_val)s AND %(name_clause)s;
""" % {
    'restype': self._model_restype,
    'res_rid_col': sql_identifier(res_rid_col),
    'res_rid_val': sql_literal(res_rid_val),
    'name_clause': ('binding_name = %s' % sql_literal(name)) if name is not None else 'True',
}
        )

    @staticmethod
    def hasdynacls(orig_class):
        hasdynacls_classes.append(orig_class)
        return orig_class
<|MERGE_RESOLUTION|>--- conflicted
+++ resolved
@@ -1,10 +1,6 @@
 
 # 
-<<<<<<< HEAD
-# Copyright 2013-2018 University of Southern California
-=======
 # Copyright 2013-2019 University of Southern California
->>>>>>> de5a9233
 # 
 # Licensed under the Apache License, Version 2.0 (the "License");
 # you may not use this file except in compliance with the License.
@@ -641,11 +637,7 @@
 
             if not purging:
                 self.enforce_right('owner') # integrity check... can't disown except when purging
-<<<<<<< HEAD
-
-=======
             # not conditional on purging
->>>>>>> de5a9233
             cur.execute("""
 SELECT _ermrest.model_version_bump();
 UPDATE _ermrest.known_%(restype)ss
@@ -734,7 +726,7 @@
 
     def _interp_dynacl(self):
         assert len(self._model_keying) == 1
-        res_rid_col = self._model_keying.keys()[0]
+        res_rid_col = list(self._model_keying.keys())[0]
         res_rid_val = self._model_keying[res_rid_col][1](self)
         return res_rid_col, res_rid_val
 
