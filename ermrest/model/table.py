# 
# Copyright 2013-2017 University of Southern California
# 
# Licensed under the Apache License, Version 2.0 (the "License");
# you may not use this file except in compliance with the License.
# You may obtain a copy of the License at
# 
#    http://www.apache.org/licenses/LICENSE-2.0
# 
# Unless required by applicable law or agreed to in writing, software
# distributed under the License is distributed on an "AS IS" BASIS,
# WITHOUT WARRANTIES OR CONDITIONS OF ANY KIND, either express or implied.
# See the License for the specific language governing permissions and
# limitations under the License.
#

"""
A database introspection layer.

At present, the capabilities of this module are limited to introspection of an 
existing database model. This module does not attempt to capture all of the 
details that could be found in an entity-relationship model or in the standard 
information_schema of a relational database. It represents the model as 
needed by other modules of the ermrest project.
"""

from .. import exception, ermpath
from ..util import sql_identifier, sql_literal, udecode, table_exists
from .misc import AltDict, AclDict, DynaclDict, keying, annotatable, cache_rights, hasacls, hasdynacls, enforce_63byte_id, sufficient_rights, get_dynacl_clauses
from .column import Column, FreetextColumn
from .key import Unique, ForeignKey, KeyReference

import urllib
import json
import web

@annotatable
@hasdynacls(
    { "owner", "update", "delete", "select" }
)
@hasacls(
    { "owner", "enumerate", "write", "insert", "update", "delete", "select" },
    { "owner", "insert", "update", "delete", "select" },
    lambda self: self.schema
)
@keying(
    'table',
    {
        "table_rid": ('text', lambda self: self.rid)
    }
)
class Table (object):
    """Represents a database table.
    
    At present, this has a 'name' and a collection of table 'columns'. It
    also has a reference to its 'schema'.
    """
    
    def __init__(self, schema, name, columns, kind, comment=None, annotations={}, acls={}, dynacls={}, rid=None):
        self.schema = schema
        self.name = name
        self.rid = rid
        self.kind = kind
        self.comment = comment
        self.columns = AltDict(
            lambda k: exception.ConflictModel(u"Requested column %s does not exist in table %s." % (k, self.name)),
            lambda k, v: enforce_63byte_id(k, "Column")
        )
        self.uniques = AltDict(
            lambda k: exception.ConflictModel(u"Requested key %s does not exist in table %s." % (
                ",".join([unicode(c.name) for c in k]), self.name)
            )
        )
        self.fkeys = AltDict(
            lambda k: exception.ConflictModel(
                u"Requested foreign-key %s does not exist in table %s." % (
                    ",".join([unicode(c.name) for c in k]), self)
            )
        )
        self.annotations = AltDict(
            lambda k: exception.NotFound(u'annotation "%s" on table %s' % (k, self))
        )
        self.annotations.update(annotations)
        self.acls = AclDict(self)
        self.acls.update(acls)
        self.dynacls = DynaclDict(self)
        self.dynacls.update(dynacls)

        for c in columns:
            self.columns[c.name] = c
            c.table = self

        if name not in self.schema.tables:
            self.schema.tables[name] = self

    def __str__(self):
        return ':%s:%s' % (
            urllib.quote(unicode(self.schema.name).encode('utf8')),
            urllib.quote(unicode(self.name).encode('utf8'))
            )

    def __repr__(self):
        return '<ermrest.model.Table %s>' % str(self)

    @cache_rights
    def has_right(self, aclname, roles=None):
        # we need parent enumeration too
        if not self.schema.has_right('enumerate', roles):
            return False
        # a table without history is not enumerable during historical access
        if web.ctx.ermrest_history_snaptime is not None:
            if not table_exists(web.ctx.ermrest_catalog_pc.cur, '_ermrest_history', 't%s' % self.rid):
                return False
        return self._has_right(aclname, roles)

    def columns_in_order(self):
        cols = [ c for c in self.columns.values() if c.has_right('enumerate') ]
        cols.sort(key=lambda c: c.position)
        return cols

    def has_primary_key(self):
        for k in self.uniques.values():
            if k.is_primary_key():
                return True
        return False

    def check_system_columns(self):
        for cname in {'RID','RCT','RMT','RCB','RMB'}:
            if cname not in self.columns:
                raise exception.ConflictModel('Table %s lacks required system column %s.' % (self, cname))

    def check_primary_keys(self, require):
        try:
            self.check_system_columns()
            if frozenset([self.columns['RID']]) not in self.uniques:
                raise exception.ConflictModel('Column "%s"."RID" lacks uniqueness constraint.' % self.name)
        except exception.ConflictModel as te:
            if not require:
                # convert error to warning in log
                web.debug('WARNING: %s' % te)
            else:
                raise te

    def writable_kind(self):
        """Return true if table is writable in SQL.

           TODO: handle writable views some day?
        """
        if self.kind == 'r':
            return True
        return False

    def verbose(self):
        return json.dumps(self.prejson(), indent=2)

    @staticmethod
    def create_fromjson(conn, cur, schema, tabledoc, ermrest_config):
        sname = tabledoc.get('schema_name', unicode(schema.name))
        if sname != unicode(schema.name):
            raise exception.ConflictModel('JSON schema name %s does not match URL schema name %s' % (sname, schema.name))

        if 'table_name' not in tabledoc:
            raise exception.BadData('Table representation requires table_name field.')
        
        tname = tabledoc.get('table_name')

        if tname in schema.tables:
            raise exception.ConflictModel('Table %s already exists in schema %s.' % (tname, sname))

        kind = tabledoc.get('kind', 'table')
        if kind != 'table':
            raise exception.ConflictData('Kind "%s" not supported in table creation' % kind)

        schema.enforce_right('create')

        acls = tabledoc.get('acls', {})
        dynacls = tabledoc.get('acl_bindings', {})
        annotations = tabledoc.get('annotations', {})
        columns = Column.fromjson(tabledoc.get('column_definitions',[]), ermrest_config)
        comment = tabledoc.get('comment')
        table = Table(schema, tname, columns, 'r', comment, annotations)
        if not schema.has_right('owner'):
            table.acls['owner'] = [web.ctx.webauthn2_context.client] # so enforcement won't deny next step...
            table.set_acl(cur, 'owner', [web.ctx.webauthn2_context.client])

        clauses = []
        for column in columns:
            clauses.append(column.sql_def())

        cur.execute("""
CREATE TABLE %(sname)s.%(tname)s (
   %(clauses)s
);
COMMENT ON TABLE %(sname)s.%(tname)s IS %(comment)s;

SELECT _ermrest.record_new_table(%(schema_rid)s, %(tnamestr)s);
""" % dict(
    schema_rid=sql_literal(schema.rid),
    sname=sql_identifier(sname),
    tname=sql_identifier(tname),
    snamestr=sql_literal(sname),
    tnamestr=sql_literal(tname),
    clauses=',\n'.join(clauses),
    comment=sql_literal(comment),
)
        )
        table.rid = cur.next()[0]

        table.set_annotations(conn, cur, annotations)
        table.set_acls(cur, acls)
        table.set_dynacls(cur, dynacls)

        def execute_if(sql):
            if sql:
                try:
                    cur.execute(sql)
                except:
                    web.debug('Got error executing SQL: %s' % sql)
                    raise

        cur.execute("""
SELECT
  "RID",
  column_num, 
  column_name
FROM _ermrest.known_columns
WHERE table_rid = %s
ORDER BY column_num;
""" % sql_literal(table.rid))
        for row, column in zip(cur, columns):
            assert row[2] == column.name
            column.rid, column.column_num = row[0:2]
            if column.comment is not None:
                column.set_comment(conn, cur, column.comment)
            column.set_annotations(conn, cur, column.annotations)
            column.set_acls(cur, column.acls)
            column.set_dynacls(cur, column.dynacls)
            try:
                execute_if(column.btree_index_sql())
                execute_if(column.pg_trgm_index_sql())
            except Exception, e:
                web.debug(table, column, e)
                raise

        for keydoc in tabledoc.get('keys', []):
            for key in table.add_unique(conn, cur, keydoc):
                # need to drain this generating function
                pass

        for fkeydoc in tabledoc.get('foreign_keys', []):
            for fkr in table.add_fkeyref(conn, cur, fkeydoc):
                # need to drain this generating function
                pass

        try:
            table.check_primary_keys(ermrest_config.get('require_primary_keys', True))
        except exception.ConflictModel as te:
            # convert into BadData
            raise exception.BadData(te)

        return table

    def delete(self, conn, cur):
        self.enforce_right('owner')
        cur.execute("""
DROP %(kind)s %(sname)s.%(tname)s ;
DELETE FROM _ermrest.known_tables WHERE "RID" = %(table_rid)s;
SELECT _ermrest.model_version_bump();
""" % dict(
    kind={'r': 'TABLE', 'v': 'VIEW', 'f': 'FOREIGN TABLE'}[self.kind],
    sname=sql_identifier(self.schema.name), 
    tname=sql_identifier(self.name),
    table_rid=sql_literal(self.rid),
)
        )

    def alter_table(self, conn, cur, alterclause, altermodelstmts):
        """Generic ALTER TABLE ... wrapper"""
        self.enforce_right('owner')
        cur.execute("""
SELECT _ermrest.model_version_bump();
ALTER TABLE %(sname)s.%(tname)s  %(alter)s ;
%(alter_known_model)s
""" % dict(
    sname=sql_identifier(self.schema.name), 
    tname=sql_identifier(self.name),
    alter=alterclause,
    alter_known_model=altermodelstmts,
)
        )

    def set_comment(self, conn, cur, comment):
        """Set SQL comment."""
        self.enforce_right('owner')
        cur.execute("""
COMMENT ON TABLE %(sname)s.%(tname)s IS %(comment)s;
UPDATE _ermrest.known_tables t
SET "comment" = %(comment)s
WHERE t."RID" = %(table_rid)s;
SELECT _ermrest.model_version_bump();
""" % dict(
    sname=sql_identifier(self.schema.name),
    tname=sql_identifier(self.name),
    table_rid=sql_literal(self.rid),
    comment=sql_literal(comment)
)
        )
        self.comment = comment

    def add_column(self, conn, cur, columndoc, ermrest_config):
        """Add column to table."""
        self.enforce_right('owner')
        # new column always goes on rightmost position
        position = len(self.columns)
        column = Column.fromjson_single(columndoc, position, ermrest_config)
        if column.name in self.columns:
            raise exception.ConflictModel('Column %s already exists in table %s:%s.' % (column.name, self.schema.name, self.name))
        column.table = self
        self.alter_table(
            conn, cur,
            'ADD COLUMN %s' % column.sql_def(),
            """
INSERT INTO _ermrest.known_columns (table_rid, column_num, column_name, type_rid, not_null, column_default, "comment")
SELECT table_rid, column_num, column_name, type_rid, not_null, column_default, "comment"
FROM _ermrest.introspect_columns c
WHERE table_rid = %s AND column_name = %s
RETURNING "RID", column_num;
""" % (sql_literal(self.rid), sql_literal(column.name))
        )
        column.rid, column.column_num = cur.next()
        column.set_comment(conn, cur, column.comment)
        self.columns[column.name] = column
        column.table = self
        for k, v in column.annotations.items():
            column.set_annotation(conn, cur, k, v)
        for k, v in column.acls.items():
            column.set_acl(cur, k, v)
        return column

    def delete_column(self, conn, cur, cname):
        """Delete column from table."""
        self.enforce_right('owner')
        column = self.columns[cname]
        self.alter_table(
            conn, cur,
            'DROP COLUMN %s' % sql_identifier(cname),
            """
DELETE FROM _ermrest.known_columns
WHERE "RID" = %s;
""" % sql_literal(column.rid)
        )
        del self.columns[cname]
                    
    def add_unique(self, conn, cur, udoc):
        """Add a unique constraint to table."""
        self.enforce_right('owner')
        for key in Unique.fromjson_single(self, udoc):
            key.add(conn, cur)
            key.set_annotations(conn, cur, key.annotations)
            yield key

    def add_fkeyref(self, conn, cur, fkrdoc):
        """Add foreign-key reference constraint to table."""
        self.enforce_right('owner')
        for fkr in KeyReference.fromjson(self.schema.model, fkrdoc, None, self, None, None, None):
            # new foreign key constraint must be added to table
            fkr.add(conn, cur)
<<<<<<< HEAD
            fkr.set_annotations(conn, cur, fkr.annotations)
            fkr.set_acls(cur, fkr.acls)
            fkr.set_dynacls(cur, fkr.dynacls)
=======
            for k, v in fkr.annotations.items():
                fkr.set_annotation(conn, cur, k, v)
            for k, v in fkr.acls.items():
                fkr.set_acl(cur, k, v, anon_mutation_ok=True)
            for k, v in fkr.dynacls.items():
                fkr.set_dynacl(cur, k, v)
>>>>>>> 87d209c4
            yield fkr

    def prejson(self):
        doc = {
            "RID": self.rid,
            "schema_name": self.schema.name,
            "table_name": self.name,
            "rights": self.rights(),
            "column_definitions": [
                c.prejson() for c in self.columns_in_order()
            ],
            "keys": [
                u.prejson() for u in self.uniques.values() if u.has_right('enumerate')
            ],
            "foreign_keys": [
                fkr.prejson()
                for fk in self.fkeys.values() for fkr in fk.references.values() if fkr.has_right('enumerate')
            ],
            "kind": {
                'r':'table', 
                'f':'foreign_table',
                'v':'view'
            }.get(self.kind, 'unknown'),
            "comment": self.comment,
            "annotations": self.annotations
        }
        if self.has_right('owner'):
            doc['acls'] = self.acls
            doc['acl_bindings'] = self.dynacls
        return doc

    def sql_name(self, dynauthz=None, access_type='select', alias=None, dynauthz_testcol=None, dynauthz_testfkr=None):
        """Generate SQL representing this entity for use as a FROM clause.

           dynauthz: dynamic authorization mode to compile
               None: do not compile dynamic ACLs
               True: compile positive ACL... match rows client is authorized to access
               False: compile negative ACL... match rows client is NOT authorized to access

           access_type: the access type to be enforced for dynauthz

           dynauthz_testcol:
               None: normal mode
               col: match rows where client is NOT authorized to access column

           dynauthz_testfkr:
               None: normal mode
               fkr: compile using dynamic ACLs from fkr instead of from this table

           The result is a schema-qualified table name for dynauthz=None, else a subquery.
        """
        if web.ctx.ermrest_history_snaptime is not None:
            if not table_exists(web.ctx.ermrest_catalog_pc.cur, '_ermrest_history', 't%s' % self.rid):
                raise exception.ConflictModel(u'Historical data not available for table %s.' % unicode(self.name))
            tsql = """
(SELECT %(projs)s
 FROM %(htable)s h,
 LATERAL jsonb_to_record(h.rowdata) r(%(jfields)s)
 WHERE h.during @> %(when)s::timestamptz )
""" % {
    'projs': ','.join([
        c.type.history_projection(c)
        for c in self.columns_in_order()
    ]),
    'jfields': ','.join([
        c.type.history_unpack(c)
        for c in self.columns_in_order()
        if c.type.history_unpack(c)
    ]),
    'htable': "_ermrest_history.%s" % sql_identifier("t%s" % self.rid),
    'when': sql_literal(web.ctx.ermrest_history_snaptime),
}
        else:
            tsql = '%s.%s' % (sql_identifier(self.schema.name), sql_identifier(self.name))

        talias = alias if alias else 's'

        if dynauthz is not None:
            assert alias is not None
            assert dynauthz_testcol is None
            if dynauthz_testfkr is not None:
                assert dynauthz_testfkr.unique.table == self

            clauses = get_dynacl_clauses(self if dynauthz_testfkr is None else dynauthz_testfkr, access_type, alias)

            if dynauthz:
                tsql = "(SELECT %s FROM %s %s WHERE (%s))" % (
                    ', '.join([ c.sql_name_dynauthz(talias, dynauthz=True, access_type=access_type) for c in self.columns_in_order()]),
                    tsql,
                    talias,
                    ' OR '.join(["(%s)" % clause for clause in clauses ]),
                )
            else:
                tsql = "(SELECT * FROM %s %s WHERE (%s))" % (
                    tsql,
                    talias,
                    ' AND '.join(["COALESCE(NOT (%s), True)" % clause for clause in clauses ])
                )
        elif dynauthz_testcol is not None:
            assert alias is not None
            tsql = "(SELECT * FROM %s %s WHERE (%s))" % (
                tsql,
                talias,
                dynauthz_testcol.sql_name_dynauthz(talias, dynauthz=False, access_type=access_type)
            )

        if alias is not None:
            tsql = "%s AS %s" % (tsql, sql_identifier(alias))

        return tsql

    def freetext_column(self):
        return FreetextColumn(self)
<|MERGE_RESOLUTION|>--- conflicted
+++ resolved
@@ -365,18 +365,11 @@
         for fkr in KeyReference.fromjson(self.schema.model, fkrdoc, None, self, None, None, None):
             # new foreign key constraint must be added to table
             fkr.add(conn, cur)
-<<<<<<< HEAD
+
             fkr.set_annotations(conn, cur, fkr.annotations)
-            fkr.set_acls(cur, fkr.acls)
+            fkr.set_acls(cur, fkr.acls, anon_mutation_ok=True)
             fkr.set_dynacls(cur, fkr.dynacls)
-=======
-            for k, v in fkr.annotations.items():
-                fkr.set_annotation(conn, cur, k, v)
-            for k, v in fkr.acls.items():
-                fkr.set_acl(cur, k, v, anon_mutation_ok=True)
-            for k, v in fkr.dynacls.items():
-                fkr.set_dynacl(cur, k, v)
->>>>>>> 87d209c4
+
             yield fkr
 
     def prejson(self):
