
# 
<<<<<<< HEAD
# Copyright 2013-2018 University of Southern California
=======
# Copyright 2013-2019 University of Southern California
>>>>>>> de5a9233
# 
# Licensed under the Apache License, Version 2.0 (the "License");
# you may not use this file except in compliance with the License.
# You may obtain a copy of the License at
# 
#    http://www.apache.org/licenses/LICENSE-2.0
# 
# Unless required by applicable law or agreed to in writing, software
# distributed under the License is distributed on an "AS IS" BASIS,
# WITHOUT WARRANTIES OR CONDITIONS OF ANY KIND, either express or implied.
# See the License for the specific language governing permissions and
# limitations under the License.
#

"""
A database introspection layer.

At present, the capabilities of this module are limited to introspection of an 
existing database model. This module does not attempt to capture all of the 
details that could be found in an entity-relationship model or in the standard 
information_schema of a relational database. It represents the model as 
needed by other modules of the ermrest project.
"""

import urllib
import json
import web
from functools import reduce

from .. import exception, ermpath
<<<<<<< HEAD
from ..util import sql_identifier, sql_literal, udecode, table_exists
from .misc import AltDict, Annotatable, HasAcls, HasDynacls, cache_rights, enforce_63byte_id, sufficient_rights, get_dynacl_clauses
from .column import Column, FreetextColumn, HistColumnLazy, LiveColumnLazy
from .key import Unique, ForeignKey, KeyReference

import urllib
import json
import web

@Annotatable.annotatable
@HasDynacls.hasdynacls
@HasAcls.hasacls
class Table (HasDynacls, HasAcls, Annotatable):
=======
from ..util import sql_identifier, sql_literal, table_exists
from .misc import AltDict, AclDict, DynaclDict, keying, annotatable, cache_rights, hasacls, hasdynacls, enforce_63byte_id, sufficient_rights, get_dynacl_clauses
from .column import Column, FreetextColumn
from .key import Unique, ForeignKey, KeyReference

@annotatable
@hasdynacls(
    { "owner", "update", "delete", "select" }
)
@hasacls(
    { "owner", "enumerate", "write", "insert", "update", "delete", "select" },
    { "owner", "insert", "update", "delete", "select" },
    lambda self: self.schema
)
@keying(
    'table',
    {
        "table_rid": ('text', lambda self: self.rid)
    }
)
class Table (object):
>>>>>>> de5a9233
    """Represents a database table.
    
    At present, this has a 'name' and a collection of table 'columns'. It
    also has a reference to its 'schema'.
    """
    _model_restype = 'table'
    _model_keying = {
        "table_rid": ('text', lambda self: self.rid)
    }

    _acls_supported = { "owner", "enumerate", "write", "insert", "update", "delete", "select" }
    _acls_rights = { "owner", "insert", "update", "delete", "select" }

    dynacl_types_supported = { "owner", "update", "delete", "select" }

    tag_indexing_preferences = 'tag:isrd.isi.edu,2018:indexing-preferences'

    def __init__(self, schema, name, columns, kind, comment=None, annotations={}, acls={}, dynacls={}, rid=None, add_to_model=True):
        super(Table, self).__init__()
        self.schema = schema
        self.name = name
        self.rid = rid
        self.kind = kind
        self.comment = comment
        self.columns = AltDict(
            lambda k: exception.ConflictModel(u"Requested column %s does not exist in table %s." % (k, self.name)),
            lambda k, v: enforce_63byte_id(k, "Column")
        )
        self.uniques = AltDict(
            lambda k: exception.ConflictModel(u"Requested key %s does not exist in table %s." % (
                ",".join([c.name for c in k]), self.name)
            )
        )
        self.fkeys = AltDict(
            lambda k: exception.ConflictModel(
                u"Requested foreign-key %s does not exist in table %s." % (
                    ",".join([c.name for c in k]), self)
            )
        )
        self.annotations.update(annotations)
        self.acls.update(acls)
        self.dynacls.update(dynacls)

        for c in columns:
            self.columns[c.name] = c
            c.table = self

        if add_to_model and name not in self.schema.tables:
            self.schema.tables[name] = self

    def _annotation_key_error(self, key):
        return exception.NotFound(u'annotation "%s" on table %s' % (k, self))

    def _acls_getparent(self):
        return self.schema

    def __str__(self):
        return ':%s:%s' % (
            urllib.parse.quote(self.schema.name),
            urllib.parse.quote(self.name),
            )

    def __repr__(self):
        return '<ermrest.model.Table %s>' % str(self)

    @cache_rights
    def has_right(self, aclname, roles=None):
        # we need parent enumeration too
        if not self.schema.has_right('enumerate', roles):
            return False
        # a table without history is not enumerable during historical access
        if web.ctx.ermrest_history_snaptime is not None:
            if not table_exists(web.ctx.ermrest_catalog_pc.cur, '_ermrest_history', 't%s' % self.rid):
                return False
        return HasAcls.has_right(self, aclname, roles)

    def columns_in_order(self):
        cols = [ c for c in self.columns.values() if c.has_right('enumerate') ]
        cols.sort(key=lambda c: c.position)
        return cols

    def has_primary_key(self):
        for k in self.uniques.values():
            if k.is_primary_key():
                return True
        return False

    def check_system_columns(self):
        for cname in {'RID','RCT','RMT','RCB','RMB'}:
            if cname not in self.columns:
                raise exception.ConflictModel('Table %s lacks required system column %s.' % (self, cname))

    def check_primary_keys(self, require):
        try:
            self.check_system_columns()
            if frozenset([self.columns['RID']]) not in self.uniques:
                raise exception.ConflictModel('Column "%s"."RID" lacks uniqueness constraint.' % self.name)
        except exception.ConflictModel as te:
            if not require:
                # convert error to warning in log
                web.debug('WARNING: %s' % te)
            else:
                raise te

    def writable_kind(self):
        """Return true if table is writable in SQL.

           TODO: handle writable views some day?
        """
        if self.kind == 'r':
            return True
        return False

    def verbose(self):
        return json.dumps(self.prejson(), indent=2)

    def update(self, conn, cur, tabledoc, ermrest_config):
        """Idempotently update existing table state on part-by-part basis.

        The parts to update can be made sparse by excluding any of the
        mutable fields from the input tabledoc:

        - 'schema_name'
        - 'table_name'
        - 'comment'
        - 'acls'
        - 'acl_bindings'
        - 'annotations'

        An absent field will retain its current state from the
        existing table in the model. To be clear, "absent" means the
        field key is not present in the input document. Presence with
        an empty value such as `"acls": {}` will mutate the model
        aspect to reach that state.

        """
        self.enforce_right('owner')
        newtable = Table(
            self.schema,
            tabledoc.get('table_name', self.name),
            [],
            self.kind,
            tabledoc.get('comment', self.comment),
            tabledoc.get('annotations', self.annotations),
            tabledoc.get('acls', self.acls),
            tabledoc.get('acl_bindings', self.dynacls),
            self.rid,
        )

        if self.comment != newtable.comment:
            self.set_comment(conn, cur, newtable.comment)

        if self.annotations != newtable.annotations:
            self.set_annotations(conn, cur, newtable.annotations)

        if self.acls != newtable.acls:
            self.set_acls(cur, newtable.acls)

        if self.dynacls != newtable.dynacls:
            self.set_dynacls(cur, newtable.dynacls)

        if self.name != newtable.name:
            self.alter_table(
                conn, cur,
                'RENAME TO %s' % (sql_identifier(newtable.name),),
                """
UPDATE _ermrest.known_tables e
SET table_name = %(tname)s
WHERE e."RID" = %(rid)s;
""" % {
    'rid': sql_literal(self.rid),
    'tname': sql_literal(newtable.name),
}
            )

        if 'schema_name' in tabledoc and str(self.schema.name) != tabledoc['schema_name']:
            newschema = self.schema.model.schemas.get_enumerable(tabledoc['schema_name'])
            newtable.alter_table(
                conn, cur,
                'SET SCHEMA %s' % (sql_identifier(newschema.name),),
                """
UPDATE _ermrest.known_tables e
SET schema_rid = %(srid)s
WHERE e."RID" = %(trid)s;

UPDATE _ermrest.known_keys e
SET schema_rid = %(srid)s
WHERE e.table_rid = %(trid)s;

UPDATE _ermrest.known_fkeys e
SET schema_rid = %(srid)s
WHERE e.fk_table_rid = %(trid)s;
""" % {
    'trid': sql_literal(self.rid),
    'srid': sql_literal(newschema.rid),
}
            )
            # fixup in-memory model just enough to render JSON responses
            self.schema = newschema
            newtable.schema = newschema
            for k in self.uniques.values():
                k.constraint_name = (str(newschema.name), k.constraint_name[1])
            for fk in self.fkeys.values():
                for fkr in fk.references.values():
                    fkr.constraint_name = (str(newschema.name), fkr.constraint_name[1])

        newtable.uniques = self.uniques
        newtable.fkeys = self.fkeys
        for c in self.columns_in_order():
            newtable.columns[c.name] = c
            c.table = newtable

        return newtable

    @staticmethod
    def create_fromjson(conn, cur, schema, tabledoc, ermrest_config):
        sname = tabledoc.get('schema_name', schema.name)
        if sname != schema.name:
            raise exception.ConflictModel('JSON schema name %s does not match URL schema name %s' % (sname, schema.name))

        if 'table_name' not in tabledoc:
            raise exception.BadData('Table representation requires table_name field.')
        
        tname = tabledoc.get('table_name')

        if tname in schema.tables:
            raise exception.ConflictModel('Table %s already exists in schema %s.' % (tname, sname))

        kind = tabledoc.get('kind', 'table')
        if kind != 'table':
            raise exception.ConflictData('Kind "%s" not supported in table creation' % kind)

        schema.enforce_right('create')

        acls = tabledoc.get('acls', {})
        dynacls = tabledoc.get('acl_bindings', {})
        annotations = tabledoc.get('annotations', {})
        columns = Column.fromjson(tabledoc.get('column_definitions',[]), ermrest_config)
        comment = tabledoc.get('comment')
        table = Table(schema, tname, columns, 'r', comment, annotations)

        clauses = []
        for column in columns:
            clauses.append(column.sql_def())

        cur.execute("""
CREATE TABLE %(sname)s.%(tname)s (
   %(clauses)s
);
COMMENT ON TABLE %(sname)s.%(tname)s IS %(comment)s;

SELECT _ermrest.record_new_table(%(schema_rid)s, %(tnamestr)s);
""" % dict(
    schema_rid=sql_literal(schema.rid),
    sname=sql_identifier(sname),
    tname=sql_identifier(tname),
    snamestr=sql_literal(sname),
    tnamestr=sql_literal(tname),
    clauses=',\n'.join(clauses),
    comment=sql_literal(comment),
)
        )
        table.rid = cur.fetchone()[0]

        if not table.has_right('owner'):
            # client gets ownership by default
            table.acls['owner'] = [web.ctx.webauthn2_context.get_client_id()]
            # merge client-specified ACLs on top
            table.acls.update(acls)
            acls = table.acls.copy()

        table.set_annotations(conn, cur, annotations)
        table.set_acls(cur, acls)

        def execute_if(sql):
            if sql:
                try:
                    cur.execute(sql)
                except:
                    web.debug('Got error executing SQL: %s' % sql)
                    raise

        cur.execute("""
SELECT
  "RID",
  column_num, 
  column_name
FROM _ermrest.known_columns
WHERE table_rid = %s
ORDER BY column_num;
""" % sql_literal(table.rid))
        rows = list(cur)
        for row, column in zip(rows, columns):
            assert row[2] == column.name
            column.rid, column.column_num = row[0:2]
            if column.comment is not None:
                column.set_comment(conn, cur, column.comment)
            column.set_annotations(conn, cur, column.annotations)
            column.set_acls(cur, column.acls)

        for keydoc in tabledoc.get('keys', []):
            for key in table.add_unique(conn, cur, keydoc):
                # need to drain this generating function
                pass

        for column in columns:
            try:
                execute_if(column.btree_index_sql())
                execute_if(column.pg_trgm_index_sql())
            except Exception as e:
                web.debug(table, column, e)
                raise

        fkr_dynacls = {}
        for fkeydoc in tabledoc.get('foreign_keys', []):
            if not isinstance(fkeydoc, dict):
                raise exception.BadData("Foreign key documents must be JSON objects.")
            dynacls_doc = fkeydoc.pop('acl_bindings', {})
            for fkr in table.add_fkeyref(conn, cur, fkeydoc):
                # need to drain this generating function
                fkr_dynacls[fkr] = dynacls_doc

        # defer dynacls which may depend on columns and foreign keys...
        table.set_dynacls(cur, dynacls)
        for column in columns:
            column.set_dynacls(cur, column.dynacls)
        for fkr, _dynacls in fkr_dynacls:
            fkr.set_dynacls(cur, _dynacls)

        try:
            table.check_primary_keys(ermrest_config.get('require_primary_keys', True))
        except exception.ConflictModel as te:
            # convert into BadData
            raise exception.BadData(te)

        return table

    def delete(self, conn, cur):
        self.enforce_right('owner')
        cur.execute("""
DROP %(kind)s %(sname)s.%(tname)s ;
DELETE FROM _ermrest.known_tables WHERE "RID" = %(table_rid)s;
SELECT _ermrest.model_version_bump();
""" % dict(
    kind={'r': 'TABLE', 'v': 'VIEW', 'f': 'FOREIGN TABLE'}[self.kind],
    sname=sql_identifier(self.schema.name), 
    tname=sql_identifier(self.name),
    table_rid=sql_literal(self.rid),
)
        )

    def alter_table(self, conn, cur, alterclause, altermodelstmts):
        """Generic ALTER TABLE ... wrapper"""
        self.enforce_right('owner')
        cur.execute("""
SELECT _ermrest.model_version_bump();
ALTER TABLE %(sname)s.%(tname)s  %(alter)s ;
%(alter_known_model)s
""" % dict(
    sname=sql_identifier(self.schema.name), 
    tname=sql_identifier(self.name),
    alter=alterclause,
    alter_known_model=altermodelstmts,
)
        )

    def set_comment(self, conn, cur, comment):
        """Set SQL comment."""
        self.enforce_right('owner')
        cur.execute("""
COMMENT ON TABLE %(sname)s.%(tname)s IS %(comment)s;
UPDATE _ermrest.known_tables t
SET "comment" = %(comment)s
WHERE t."RID" = %(table_rid)s;
SELECT _ermrest.model_version_bump();
""" % dict(
    sname=sql_identifier(self.schema.name),
    tname=sql_identifier(self.name),
    table_rid=sql_literal(self.rid),
    comment=sql_literal(comment)
)
        )
        self.comment = comment

    def add_column(self, conn, cur, columndoc, ermrest_config):
        """Add column to table."""
        self.enforce_right('owner')
        # new column always goes on rightmost position
        position = len(self.columns)
        column = Column.fromjson_single(columndoc, position, ermrest_config)
        if column.name in self.columns:
            raise exception.ConflictModel('Column %s already exists in table %s:%s.' % (column.name, self.schema.name, self.name))
        column.table = self
        self.alter_table(
            conn, cur,
            'ADD COLUMN %s' % column.sql_def(),
            """
INSERT INTO _ermrest.known_columns (table_rid, column_num, column_name, type_rid, not_null, column_default, "comment")
SELECT table_rid, column_num, column_name, type_rid, not_null, column_default, "comment"
FROM _ermrest.introspect_columns c
WHERE table_rid = %s AND column_name = %s
RETURNING "RID", column_num;
""" % (sql_literal(self.rid), sql_literal(column.name))
        )
        column.rid, column.column_num = cur.fetchone()
        column.set_comment(conn, cur, column.comment)
        self.columns[column.name] = column
        column.table = self
        for k, v in column.annotations.items():
            column.set_annotation(conn, cur, k, v)
        for k, v in column.acls.items():
            column.set_acl(cur, k, v)
        if column.default_value is not None:
            # do this seemingly redundant UPDATE so history-tracking triggers see the new column value!
            cur.execute("""
UPDATE %(sname)s.%(tname)s SET %(cname)s = %(default)s;
""" % {
    "sname": sql_identifier(self.schema.name),
    "tname": sql_identifier(self.name),
    "cname": sql_identifier(column.name),
    "default": column.type.sql_literal(column.default_value),
}
            )
        return column

    def delete_column(self, conn, cur, cname):
        """Delete column from table."""
        self.enforce_right('owner')
        column = self.columns[cname]
        self.alter_table(
            conn, cur,
            'DROP COLUMN %s' % sql_identifier(cname),
            """
DELETE FROM _ermrest.known_columns
WHERE "RID" = %s;
""" % sql_literal(column.rid)
        )
        del self.columns[cname]
                    
    def add_unique(self, conn, cur, udoc):
        """Add a unique constraint to table."""
        self.enforce_right('owner')
        for key in Unique.fromjson_single(self, udoc):
            key.add(conn, cur)
            key.set_annotations(conn, cur, key.annotations)
            yield key

    def add_fkeyref(self, conn, cur, fkrdoc):
        """Add foreign-key reference constraint to table."""
        self.enforce_right('owner')
        for fkr in KeyReference.fromjson(self.schema.model, fkrdoc, None, self, None, None, None):
            # new foreign key constraint must be added to table
            fkr.add(conn, cur)

            fkr.set_annotations(conn, cur, fkr.annotations)
            fkr.set_acls(cur, fkr.acls, anon_mutation_ok=True)
            fkr.set_dynacls(cur, fkr.dynacls)

            yield fkr

    def prejson(self):
        doc = {
            "RID": self.rid,
            "schema_name": self.schema.name,
            "table_name": self.name,
            "rights": self.rights(),
            "column_definitions": [
                c.prejson() for c in self.columns_in_order()
            ],
            "keys": [
                u.prejson() for u in self.uniques.values() if u.has_right('enumerate')
            ],
            "foreign_keys": [
                fkr.prejson()
                for fk in self.fkeys.values() for fkr in fk.references.values() if fkr.has_right('enumerate')
            ],
            "kind": {
                'r':'table', 
                'f':'foreign_table',
                'v':'view'
            }.get(self.kind, 'unknown'),
            "comment": self.comment,
            "annotations": self.annotations
        }
        if self.has_right('owner'):
            doc['acls'] = self.acls
            doc['acl_bindings'] = self.dynacls
        return doc

    def skip_cols_dynauthz(self, access_type):
        return reduce(
            lambda x, y: x and y,
            [ not c.dynauthz_restricted(access_type) for c in self.columns_in_order() ],
            True
        )

    def sql_name(self, dynauthz=None, access_type='select', alias=None, dynauthz_testcol=None, dynauthz_testfkr=None):
        """Generate SQL representing this entity for use as a FROM clause.

           dynauthz: dynamic authorization mode to compile
               None: do not compile dynamic ACLs
               True: compile positive ACL... match rows client is authorized to access
               False: compile negative ACL... match rows client is NOT authorized to access

           access_type: the access type to be enforced for dynauthz

           dynauthz_testcol:
               None: normal mode
               col: match rows where client is NOT authorized to access column

           dynauthz_testfkr:
               None: normal mode
               fkr: compile using dynamic ACLs from fkr instead of from this table

           The result is a schema-qualified table name for dynauthz=None, else a subquery.
        """
        if web.ctx.ermrest_history_snaptime is not None:
            if not table_exists(web.ctx.ermrest_catalog_pc.cur, '_ermrest_history', 't%s' % self.rid):
                raise exception.ConflictModel(u'Historical data not available for table %s.' % self.name)
            tsql = """
(SELECT %(projs)s
 FROM %(htable)s h
 WHERE h.during @> %(when)s::timestamptz )
""" % {
    'projs': ','.join([
        c.type.history_projection(c)
        for c in self.columns_in_order()
    ]),
    'htable': "_ermrest_history.%s" % sql_identifier("t%s" % self.rid),
    'when': sql_literal(web.ctx.ermrest_history_snaptime),
}
        else:
            tsql = '%s.%s' % (sql_identifier(self.schema.name), sql_identifier(self.name))

        talias = alias if alias else 's'

        if dynauthz is not None:
            assert alias is not None
            assert dynauthz_testcol is None
            if dynauthz_testfkr is not None:
                assert dynauthz_testfkr.unique.table == self

            clauses = get_dynacl_clauses(self if dynauthz_testfkr is None else dynauthz_testfkr, access_type, alias)

            if dynauthz:
                skip_col_dynauthz = self.skip_cols_dynauthz(access_type)
                if ['True'] == clauses and skip_col_dynauthz:
                    # so use bare table for better query plans
                    pass
                else:
                    tsql = "(SELECT %s FROM %s %s WHERE (%s))" % (
                        '*' if skip_col_dynauthz else ', '.join([ c.sql_name_dynauthz(talias, dynauthz=True, access_type=access_type) for c in self.columns_in_order()]),
                        tsql,
                        talias,
                        ' OR '.join(["(%s)" % clause for clause in clauses ]),
                    )
            else:
                tsql = "(SELECT * FROM %s %s WHERE (%s))" % (
                    tsql,
                    talias,
                    ' AND '.join(["COALESCE(NOT (%s), True)" % clause for clause in clauses ])
                )
        elif dynauthz_testcol is not None:
            assert alias is not None
            tsql = "(SELECT * FROM %s %s WHERE (%s))" % (
                tsql,
                talias,
                dynauthz_testcol.sql_name_dynauthz(talias, dynauthz=False, access_type=access_type)
            )

        if alias is not None:
            tsql = "%s AS %s" % (tsql, sql_identifier(alias))

        return tsql

    def freetext_column(self):
        return FreetextColumn(self)

class HistTableLazy (Table):
    def __init__(self, schema, rid, name, kind, coldocs, comment, acls, annotations, rights):
        Table.__init__(self, schema, name, self._columns_from_coldocs(schema, name, coldocs), kind, comment, annotations, acls, rid=rid, add_to_model=False)
        self.rights = dict(rights)

    _get_column_cls = HistColumnLazy
        
    def has_right(self, aclname):
        return self.rights[aclname]

    @classmethod
    def _columns_from_coldocs(cls, schema, table_name, coldocs):
        columns = []
        for cpos in range(len(coldocs)):
            cdoc = coldocs[cpos]
            try:
                ctype = schema.model.typesengine.lookup(cdoc["type_rid"], cdoc["column_default"], True)
            except ValueError:
                raise ValueError('Disallowed type "%s" requested for column "%s"."%s"."%s"' % (
                    schema.model.typesengine.disallowed_by_rid(cdoc["type_rid"]),
                    schema.name,
                    table_name,
                    cdoc["column_name"],
                ))
            try:
                default = ctype.default_value(cdoc["column_default"])
            except ValueError:
                default = None
            columns.append(
                cls._get_column_cls(
                    cdoc["RID"],
                    cdoc["column_name"],
                    cpos,
                    ctype,
                    default,
                    not cdoc["not_null"],
                    cdoc["comment"],
                    cdoc["column_num"],
                    cdoc["annotations"],
                    cdoc["acls"],
                    cdoc["rights"],
                )
            )
        return columns

class LiveTableLazy (HistTableLazy):
    _get_column_class = LiveColumnLazy
<|MERGE_RESOLUTION|>--- conflicted
+++ resolved
@@ -1,10 +1,6 @@
 
 # 
-<<<<<<< HEAD
-# Copyright 2013-2018 University of Southern California
-=======
 # Copyright 2013-2019 University of Southern California
->>>>>>> de5a9233
 # 
 # Licensed under the Apache License, Version 2.0 (the "License");
 # you may not use this file except in compliance with the License.
@@ -35,43 +31,16 @@
 from functools import reduce
 
 from .. import exception, ermpath
-<<<<<<< HEAD
-from ..util import sql_identifier, sql_literal, udecode, table_exists
+from ..util import sql_identifier, sql_literal, table_exists
 from .misc import AltDict, Annotatable, HasAcls, HasDynacls, cache_rights, enforce_63byte_id, sufficient_rights, get_dynacl_clauses
 from .column import Column, FreetextColumn, HistColumnLazy, LiveColumnLazy
 from .key import Unique, ForeignKey, KeyReference
 
-import urllib
-import json
-import web
 
 @Annotatable.annotatable
 @HasDynacls.hasdynacls
 @HasAcls.hasacls
 class Table (HasDynacls, HasAcls, Annotatable):
-=======
-from ..util import sql_identifier, sql_literal, table_exists
-from .misc import AltDict, AclDict, DynaclDict, keying, annotatable, cache_rights, hasacls, hasdynacls, enforce_63byte_id, sufficient_rights, get_dynacl_clauses
-from .column import Column, FreetextColumn
-from .key import Unique, ForeignKey, KeyReference
-
-@annotatable
-@hasdynacls(
-    { "owner", "update", "delete", "select" }
-)
-@hasacls(
-    { "owner", "enumerate", "write", "insert", "update", "delete", "select" },
-    { "owner", "insert", "update", "delete", "select" },
-    lambda self: self.schema
-)
-@keying(
-    'table',
-    {
-        "table_rid": ('text', lambda self: self.rid)
-    }
-)
-class Table (object):
->>>>>>> de5a9233
     """Represents a database table.
     
     At present, this has a 'name' and a collection of table 'columns'. It
