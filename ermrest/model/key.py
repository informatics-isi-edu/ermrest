
# 
# Copyright 2013-2018 University of Southern California
# 
# Licensed under the Apache License, Version 2.0 (the "License");
# you may not use this file except in compliance with the License.
# You may obtain a copy of the License at
# 
#    http://www.apache.org/licenses/LICENSE-2.0
# 
# Unless required by applicable law or agreed to in writing, software
# distributed under the License is distributed on an "AS IS" BASIS,
# WITHOUT WARRANTIES OR CONDITIONS OF ANY KIND, either express or implied.
# See the License for the specific language governing permissions and
# limitations under the License.
#

from .. import exception
from ..util import sql_identifier, sql_literal, constraint_exists
from .misc import frozendict, AltDict, Annotatable, HasAcls, HasDynacls, cache_rights, enforce_63byte_id, truncated_identifier
from .name import _keyref_join_str, _keyref_join_sql

import web
import json

@Annotatable.annotatable
class Unique (Annotatable):
    """A unique constraint."""
    _model_restype = 'key'
    _model_keying = {
        "key_rid": ('text', lambda self: self.rid)
    }

    def __init__(self, cols, constraint_name=None, comment=None, annotations={}, rid=None):
        super(Unique, self).__init__()
        tables = set([ c.table for c in cols ])
        assert len(tables) == 1
        self.table = tables.pop()
        self.columns = cols
        self.rid = rid
        self.table_references = dict()
        if constraint_name is not None:
            enforce_63byte_id(constraint_name[1], 'Uniqueness constraint')
        self.constraint_name = constraint_name
        self.comment = comment
        self.annotations.update(annotations)

        if cols not in self.table.uniques:
            self.table.uniques[cols] = self

    def _annotation_key_error(self, key):
        return exception.NotFound(u'annotation "%s" on key %s' % (k, unicode(self.constraint_name)))

    def enforce_right(self, aclname):
        """Proxy enforce_right to self.table for interface consistency."""
        self.table.enforce_right(aclname)

    def set_comment(self, conn, cur, comment):
        if self.constraint_name:
            pk_schema, pk_name = self.constraint_name
            cur.execute("""
COMMENT ON CONSTRAINT %(constraint_name)s ON %(sname)s.%(tname)s IS %(comment)s;
UPDATE _ermrest.known_keys SET "comment" = %(comment)s WHERE "RID" = %(rid)s;
SELECT _ermrest.model_version_bump();
""" % {
    'constraint_name': sql_identifier(unicode(pk_name)),
    'sname': sql_identifier(unicode(self.table.schema.name)),
    'tname': sql_identifier(unicode(self.table.name)),
    'rid': sql_literal(self.rid),
    'comment': sql_literal(comment),
})
 
    def __str__(self):
        return ','.join([ str(c) for c in self.columns ])

    def __repr__(self):
        return '<ermrest.model.Unique %s>' % str(self)

    def verbose(self):
        return json.dumps(self.prejson(), indent=2)

    def sql_def(self):
        """Render SQL table constraint clause for DDL."""
        pk_schema, pk_name = self.constraint_name
        return '%(named_constraint)s UNIQUE(%(columns)s)' % {
            'named_constraint': 'CONSTRAINT %s' % sql_identifier(pk_name) if self.constraint_name else '',
            'columns': ','.join([sql_identifier(c.name) for c in self.columns]),
        }

    def is_primary_key(self):
        if not self.columns:
            return False
        for col in self.columns:
            if col.nullok:
                return False
        return True

    def _column_names(self):
        """Canonicalized column names list."""
        cnames = [ unicode(col.name) for col in self.columns ]
        cnames.sort()
        return cnames
        
    @staticmethod
    def fromjson_single(table, keydoc):
        """Yield Unique instance if and only if keydoc describes a key not already in table."""
        def check_names(names):
            if not names:
                return []
            for n in names:
                if type(n) is not list \
                   or len(n) != 2:
                    raise exception.BadData('Key name %s must be an 2-element array [ schema_name, constraint_name ].' % n)
                if type(n[1]) not in [str, unicode]:
                    raise exception.BadData('Key constraint_name %s must be textual' % n[1])
            return names

        if not isinstance(keydoc, dict):
            raise exception.BadData('Key document must be a single object.')

        pk_namepairs = check_names(keydoc.get('names', []))
        keycolumns = []
        kcnames = keydoc.get('unique_columns', [])
        comment = keydoc.get('comment')
        annotations = keydoc.get('annotations', {})
        for kcname in kcnames:
            if kcname not in table.columns:
                raise exception.BadData('Key column %s not defined in table.' % kcname)
            keycolumns.append(table.columns[kcname])
        keycolumns = frozenset(keycolumns)

        pk_namepair = pk_namepairs[0] if pk_namepairs else None
        
        if keycolumns not in table.uniques:
            if table.kind == 'r':
                yield Unique(keycolumns, constraint_name=pk_namepair, comment=comment, annotations=annotations)
            else:
                yield PseudoUnique(keycolumns, constraint_name=pk_namepair, comment=comment, annotations=annotations)
        else:
            raise exception.ConflictModel("Unique key %s already exists on table %s for columns %s." % (
                table.uniques[keycolumns].constraint_name[1],
                table.name,
                ','.join([ c.name for c in keycolumns]),
            ))

    @staticmethod
    def fromjson(table, keysdoc):
        for keydoc in keysdoc:
            for key in Unique.fromjson_single(table, keydoc):
                yield key

    def _constraint_name_exists(self, cur, sname, name):
        return constraint_exists(cur, name)

    def _find_new_constraint_name(self, cur, sname):
        n = 1
        while True:
            name = truncated_identifier(
                [self.table.name, '_', list(self.columns)[0].name, 'key', '%d' % n]
            )
            if not self._constraint_name_exists(cur, sname, name):
                break
            n += 1
        return (sname, name)

    def add(self, conn, cur):
        if not self.constraint_name:
            self.constraint_name = self._find_new_constraint_name(cur, self.table.schema.name)
        self.table.alter_table(
            conn, cur,
            'ADD %s' % self.sql_def(),
            """
INSERT INTO _ermrest.known_keys (oid, schema_rid, constraint_name, table_rid, "comment")
SELECT oid, schema_rid, constraint_name, table_rid, "comment"
FROM _ermrest.introspect_keys
WHERE table_rid = %(t_rid)s AND constraint_name = %(c_name)s;

INSERT INTO _ermrest.known_key_columns (key_rid, column_rid)
SELECT key_rid, column_rid
FROM _ermrest.introspect_key_columns
WHERE key_rid = (
  SELECT "RID" 
  FROM _ermrest.known_keys k
  WHERE table_rid = %(t_rid)s AND constraint_name = %(c_name)s
)
RETURNING key_rid;
""" % {
    't_rid': sql_literal(self.table.rid),
    'c_name': sql_literal(self.constraint_name[1])
})
        self.rid = cur.next()[0]
        self.set_comment(conn, cur, self.comment)

    def delete(self, conn, cur):
        if self.constraint_name:
            pk_schema, pk_name = self.constraint_name
            self.table.alter_table(
                conn, cur,
                'DROP CONSTRAINT %s' % sql_identifier(pk_name),
                'DELETE FROM _ermrest.known_keys WHERE "RID" = %s;' % sql_literal(self.rid),
            )
        del self.table.uniques[self.columns]
        if web.ctx.ermrest_config.get('require_primary_keys', True) and not self.table.has_primary_key():
            raise exception.ConflictModel('Cannot remove only remaining not-null key on table %s.' % self.table)

    def prejson(self):
        return {
            'RID': self.rid,
            'comment': self.comment,
            'annotations': self.annotations,
            'unique_columns': [ c.name for c in self.columns ],
            'names': [ self.constraint_name ],
        }

    @cache_rights
    def has_right(self, aclname, roles=None):
        assert aclname == 'enumerate'
        for c in self.columns:
            if c.has_right('select', roles) is False:
                return False
        return True

@Annotatable.annotatable
class PseudoUnique (Unique):
    """A pseudo-uniqueness constraint."""
    _model_restype = 'pseudo_key'
    _model_keying = {
        "pkey_rid": ('text', lambda self: self.rid)
    }

    def __init__(self, cols, rid=None, constraint_name=None, comment=None, annotations={}):
        super(PseudoUnique, self).__init__(constraint_name, comment, annotations, rid)

    def __repr__(self):
        return '<ermrest.model.PseudoUnique %s>' % str(self)

    def set_comment(self, conn, cur, comment):
        if self.rid:
            cur.execute("""
UPDATE _ermrest.known_pseudo_keys SET comment = %(comment)s WHERE "RID" = %(rid)s ;
SELECT _ermrest.model_version_bump();
""" % {
    'comment': sql_literal(comment),
    'rid': sql_literal(self.rid),
})

    def _constraint_name_exists(self, cur, name):
        cur.execute("""
SELECT True
FROM _ermrest.known_pseudo_keys
WHERE constraint_name = %(constraint_name)s;
""" % {
    'constraint_name': name,
})
        return cur.next()[0]

    def add(self, conn, cur):
        self.table.enforce_right('owner') # since we don't use alter_table which enforces for real keys
        if not self.constraint_name:
            self.constraint_name = self._find_new_constraint_name(cur, "")
        cur.execute("""
SELECT _ermrest.model_version_bump();
INSERT INTO _ermrest.known_pseudo_keys (constraint_name, table_rid, comment)
VALUES (%(constraint_name)s, %(table_rid)s, %(comment)s)
RETURNING "RID";
""" % {
    'constraint_name': sql_literal(name),
    'table_rid': sql_literal(self.table.rid),
    'comment': sql_literal(self.comment),
})
        self.rid = cur.fetchone()[0]
        cur.execute("""
INSERT INTO _ermrest.known_pseudo_key_columns (key_rid, column_rid)
SELECT %(rid)s, c.rid FROM unnest(%(col_rids)s) c(rid);
""" % {
    'rid': sql_literal(self.rid),
    'col_rids': 'ARRAY[%s]::text[]' % (','.join([ sql_literal(c.rid) for c in self.columns ])),
})

    def delete(self, conn, cur):
        self.table.enforce_right('owner') # since we don't use alter_table which enforces for real keys
        if self.rid:
            cur.execute("""
DELETE FROM _ermrest.known_pseudo_keys WHERE "RID" = %(rid)s;
SELECT _ermrest.model_version_bump();
""" % {
    'rid': sql_literal(self.rid),
})
        del self.table.uniques[self.columns]
        if web.ctx.ermrest_config.get('require_primary_keys', True) and not self.table.has_primary_key():
            raise exception.ConflictModel('Cannot remove only remaining not-null key on table %s.' % self.table)

class ForeignKey (object):
    """A foreign key."""

    def __init__(self, cols):
        tables = set([ c.table for c in cols ])
        assert len(tables) == 1
        self.table = tables.pop()
        self.columns = cols
        self.references = AltDict(lambda k: exception.ConflictModel(u"Primary key %s not referenced by foreign key %s." % (k, self)))
        self.table_references = dict()
        
        if cols not in self.table.fkeys:
            self.table.fkeys[cols] = self

    def __str__(self):
        return ','.join([ str(c) for c in self.columns ])

    def __repr__(self):
        return '<ermrest.model.ForeignKey %s>' % str(self)

    def verbose(self):
        return json.dumps(self.prejson(), indent=2)

    @staticmethod
    def fromjson(table, refsdoc):
        fkeys = []
        for refdoc in refsdoc:
            # callee will append newly created fkeys to our list as out-variable
            fkrs = list(KeyReference.fromjson(table.schema.model, refdoc, None, table, None, None, fkeys))
        return fkeys

    def prejson(self):
        refs = []
        for krset in self.table_references.values():
            for kr in krset:
                refs.append( kr.prejson() )
        return refs

    def columns_have_right(self, aclname, roles=None):
        for c in self.columns:
            decision = c.has_right(aclname, roles)
            if not decision:
                return decision
        return True

    @cache_rights
    def has_right(self, aclname, roles=None):
        assert aclname == 'enumerate'
        if not self.columns_have_right("enumerate", roles):
            return False
        if self.columns_have_right("select", roles) is False:
            return False
        for krset in self.table_references.values():
            for kr in krset:
                if kr.has_right(aclname, roles):
                    return True
        return False

def _guarded_add(s, new_fkr):
    for fkr in s:
        if fkr.reference_map_frozen == new_fkr.reference_map_frozen:
            raise NotImplementedError(
                'Foreign key constraint %s collides with constraint %s on table %s.' % (
                    new_fkr.constraint_name,
                    fkr.constraint_name,
                    fkr.foreign_key.table
                )
            )
    # otherwise this is a new leader
    s.add(new_fkr)

<<<<<<< HEAD
@Annotatable.annotatable
@HasDynacls.hasdynacls
@HasAcls.hasacls
class KeyReference (HasDynacls, HasAcls, Annotatable):
=======
def _keyref_from_column_names(self):
    f_cnames = [ unicode(col.name) for col in self.foreign_key.columns ]
    f_cnames.sort()
    return f_cnames

def _keyref_to_column_names(self):
    return [
        unicode(self.reference_map[self.foreign_key.table.columns[colname]].name)
        for colname in self._from_column_names()
    ]

def _keyref_prejson(self):
    fcs = []
    pcs = []

    def constraint_name_prejson(c):
        return [ c.constraint_name[0], c.constraint_name[1] ]
    
    for fc in self.reference_map.keys():
        fcs.append( fc.prejson_ref() )
        pcs.append( self.reference_map[fc].prejson_ref() )
    doc = {
        'RID': self.rid,
        'foreign_key_columns': fcs,
        'referenced_columns': pcs,
        'rights': self.rights(),
        'comment': self.comment,
        'annotations': self.annotations,
        'names': [ constraint_name_prejson(self) ],
    }
    if self.has_right('owner'):
        doc['acls'] = self.acls
        doc['acl_bindings'] = self.dynacls
    if self.on_delete is not None:
        doc['on_delete'] = self.on_delete
    if self.on_update is not None:
        doc['on_update'] = self.on_update
    return doc

def _keyref_rights(self):
    rights = self._rights()
    for aclname in {'insert', 'update'}:
        if rights[aclname]:
            rights[aclname] = self.foreign_key.columns_have_right(aclname)
    return rights

def _keyref_has_right(self, aclname, roles=None):
    if aclname == 'enumerate':
        if not self.unique.has_right('enumerate', roles):
            return False
        if not self.foreign_key.columns_have_right('enumerate', roles):
            return False
        decision = self.foreign_key.columns_have_right('select', roles)
        if decision is False:
            return False
        decision = self.unique.has_right(aclname, roles)
        if decision is False:
            return False
    if aclname in {'update', 'insert'} and aclname not in self.acls:
        return True
    return self._has_right(aclname, roles, anon_mutation_ok=True)

@annotatable
@hasdynacls({ "owner", "insert", "update" })
@hasacls(
    {"write", "insert", "update", "enumerate"},
    {"insert", "update"},
    lambda self: self.foreign_key.table
)
@keying('fkey', {"fkey_rid": ('text', lambda self: self.rid)})
class KeyReference (object):
>>>>>>> ca0a66c0
    """A reference from a foreign key to a primary key."""
    _model_restype = 'fkey'
    _model_keying = {
        "fkey_rid": ('text', lambda self: self.rid)
    }

    _acls_supported = {"write", "insert", "update", "enumerate"}
    _acls_rights = {"insert", "update"}

    dynacl_types_supported = { "owner", "insert", "update" }

    def __init__(self, foreign_key, unique, fk_ref_map, on_delete='NO ACTION', on_update='NO ACTION', constraint_name=None, annotations={}, comment=None, acls={}, dynacls={}, rid=None):
        super(KeyReference, self).__init__()
        self.foreign_key = foreign_key
        self.unique = unique
        self.rid = rid
        self.reference_map_frozen = fk_ref_map
        self.reference_map = dict(fk_ref_map)
        self.referenceby_map = dict([ (p, f) for f, p in fk_ref_map ])
        self.on_delete = on_delete
        self.on_update = on_update
        # Link into foreign key's key reference list, by table ref
        if constraint_name is not None:
            enforce_63byte_id(constraint_name[1], 'Foreign-key constraint')
        self.constraint_name = constraint_name
        if unique.table not in foreign_key.table_references:
            foreign_key.table_references[unique.table] = set()
        _guarded_add(foreign_key.table_references[unique.table], self)
        if foreign_key.table not in unique.table_references:
            unique.table_references[foreign_key.table] = set()
        _guarded_add(unique.table_references[foreign_key.table], self)
        self.annotations.update(annotations)
        self.acls.update(acls)
        self.dynacls.update(dynacls)
        self.comment = comment

    def _annotation_key_error(self, key):
        return exception.NotFound(u'annotation "%s" on foreign key %s' % (k, unicode(self.constraint_name)))

    def _acls_getparent(self):
        return self.foreign_key.table

    def set_comment(self, conn, cur, comment):
        if self.constraint_name:
            fkr_schema, fkr_name = self.constraint_name
            cur.execute("""
COMMENT ON CONSTRAINT %(constraint_name)s ON %(sname)s.%(tname)s IS %(comment)s;
UPDATE _ermrest.known_fkeys SET "comment" = %(comment)s WHERE "RID" = %(rid)s;
SELECT _ermrest.model_version_bump();
""" % {
    'constraint_name': sql_identifier(unicode(fkr_name)),
    'sname': sql_identifier(unicode(self.foreign_key.table.schema.name)),
    'tname': sql_identifier(unicode(self.foreign_key.table.name)),
    'rid': sql_literal(self.rid),
    'comment': sql_literal(comment),
})

    def join_str(self, refop, lname, rname):
        return _keyref_join_str(self, refop, lname, rname)

    def join_sql(self, refop, lname, rname):
        return _keyref_join_sql(self, refop, lname, rname)

    def __str__(self):
        return self.join_str('=@', str(self.foreign_key.table), str(self.unique.table))

    def verbose(self):
        return json.dumps(self.prejson(), indent=2)

    def sql_def(self):
        """Render SQL table constraint clause for DDL."""   
        fk_cols = list(self.foreign_key.columns)
        return (
            '%s FOREIGN KEY (%s) REFERENCES %s.%s (%s) %s %s' % (
                ('CONSTRAINT %s' % sql_identifier(self.constraint_name[1]) if self.constraint_name else ''),
                ','.join([ sql_identifier(fk_cols[i].name) for i in range(0, len(fk_cols)) ]),
                sql_identifier(self.unique.table.schema.name),
                sql_identifier(self.unique.table.name),
                ','.join([ sql_identifier(self.reference_map[fk_cols[i]].name) for i in range(0, len(fk_cols)) ]),
                'ON DELETE %s' % self.on_delete,
                'ON UPDATE %s' % self.on_update,
            )
        )

    def add(self, conn, cur):
        if not self.constraint_name:
            n = 1
            while True:
                name = truncated_identifier(
                    [ self.foreign_key.table.name, '_', list(self.foreign_key.columns)[0].name, '%d' % n ]
                )
                if not constraint_exists(cur, name):
                    break
                n += 1
            self.constraint_name = (self.foreign_key.table.schema.name, name)
        self.foreign_key.table.alter_table(
            conn, cur,
            'ADD %s' % self.sql_def(),
            """
INSERT INTO _ermrest.known_fkeys (oid, schema_rid, constraint_name, fk_table_rid, pk_table_rid, delete_rule, update_rule)
SELECT oid, schema_rid, constraint_name, fk_table_rid, pk_table_rid, delete_rule, update_rule
FROM _ermrest.introspect_fkeys
WHERE fk_table_rid = %(table_rid)s
  AND constraint_name = %(constraint_name)s;

INSERT INTO _ermrest.known_fkey_columns (fkey_rid, fk_column_rid, pk_column_rid)
SELECT fkey_rid, fk_column_rid, pk_column_rid
FROM _ermrest.introspect_fkey_columns fkc
WHERE fkey_rid = (
  SELECT "RID"
  FROM _ermrest.known_fkeys
  WHERE fk_table_rid = %(table_rid)s
    AND constraint_name = %(constraint_name)s
)
RETURNING fkey_rid;
""" % {
    'table_rid': sql_literal(self.foreign_key.table.rid),
    'constraint_name': sql_literal(self.constraint_name[1]),
})
        self.rid = cur.next()[0]
        self.set_comment(conn, cur, self.comment)
                
    def delete(self, conn, cur):
        if self.constraint_name:
            fkr_schema, fkr_name = self.constraint_name
            self.foreign_key.table.alter_table(
                conn, cur,
                'DROP CONSTRAINT %s' % sql_identifier(fkr_name),
                'DELETE FROM _ermrest.known_fkeys WHERE "RID" = %s;' % sql_literal(self.rid),
            )

    def _from_column_names(self):
        """Canonicalized from-column names list."""
        f_cnames = [ unicode(col.name) for col in self.foreign_key.columns ]
        f_cnames.sort()
        return f_cnames

    def _to_column_names(self):
        """Canonicalized to-column names list."""
        return [
            unicode(self.reference_map[self.foreign_key.table.columns[colname]].name)
            for colname in self._from_column_names()
        ]

    @staticmethod
    def fromjson(model, refdoc, fkey=None, fktable=None, pkey=None, pktable=None, outfkeys=None):
        fk_cols = []
        pk_cols = []
        refs = []

        def check_names(names):
            if not names:
                return []
            for n in names:
                if type(n) is not list \
                   or len(n) != 2:
                    raise exception.BadData('Foreign key name %s must be an 2-element array [ schema_name, constraint_name ].' % n)
                if type(n[1]) not in [str, unicode]:
                    raise exception.BadData('Foreign key constraint_name %s must be textual' % n[1])
            return names
                
        def check_columns(cols, kind):
            fksname = fktable.schema.name if fktable else None
            fktname = fktable.name if fktable else None
            def get_tname(d):
                if not isinstance(d, dict):
                    raise exception.BadRequest('Foreign key column document "%s" should be an object.' % d)
                return (d.get('schema_name', fksname), d.get('table_name', fktname))
            tnames = set([ get_tname(d) for d in cols ])
            if len(tnames) != 1:
                raise exception.BadData('All %s columns must come from one table.' % kind)
            sname, tname = tnames.pop()
            table = model.schemas[sname].tables[tname]
            def get_cname(d):
                if 'column_name' not in d:
                    raise exception.BadRequest('Foreign key column document "%s" must have field "column_name".' % d)
                return d['column_name']
            for cname in [ get_cname(d) for d in cols ]:
                if cname in table.columns:
                    yield table.columns[cname]
                else:
                    raise exception.ConflictModel('The %s column %s not defined in table.' % (kind, cname))

        def check_rule(rulename):
            action = refdoc.get(rulename)
            action = action if action is not None else 'no action'
            if action.upper() not in {'NO ACTION', 'RESTRICT', 'CASCADE', 'SET NULL', 'SET DEFAULT'}:
                raise exception.BadData('Invalid action "%s" for reference rule %s.' % (action, rulename))
            return action.upper()

        def get_colset_key_table(columns, is_fkey=True, key=None, table=None):
            if len(columns) == 0:
                raise exception.BadData('Foreign-key references require at least one column pair.')

            colset = frozenset(columns)

            if table is None:
                table = columns[0].table
            elif table != columns[0].table:
                raise exception.ConflictModel('Mismatch in tables for %s columns.' % (is_fkey and 'foreign-key' or 'referenced'))

            if key is None:
                if is_fkey:
                    if colset not in table.fkeys:
                        key = ForeignKey(colset)
                        if outfkeys is not None:
                            outfkeys.append(key)
                    else:
                        key = table.fkeys[colset]
                else:
                    if colset not in table.uniques:
                        raise exception.ConflictModel('Referenced columns %s are not part of a unique key.' % colset)
                    else:
                        key = table.uniques[colset]

            elif is_fkey and fk_colset != fkey.columns:
                raise exception.ConflictModel(
                    'Reference map referring columns %s do not match foreign key columns %s.' 
                    % (colset, key.columns)
                    )
            elif (not is_fkey) and fk_colset != fkey.columns:
                raise exception.ConflictModel(
                    'Reference map referenced columns %s do not match unique columns %s.' 
                    % (colset, key.columns)
                    )

            return colset, key, table

        if not isinstance(refdoc, dict):
            raise exception.BadData('Foreign-key reference document must be a single object.')

        fk_names = check_names(refdoc.get('names', []))
        fk_columns = list(check_columns(refdoc.get('foreign_key_columns', []), 'foreign-key'))
        pk_columns = list(check_columns(refdoc.get('referenced_columns', []), 'referenced'))
        annotations = refdoc.get('annotations', {})
        comment = refdoc.get('comment')
        acls = {"insert": ["*"], "update": ["*"]}
        acls.update(refdoc.get('acls', {}))
        dynacls = refdoc.get('acl_bindings', {})

        fk_colset, fkey, fktable = get_colset_key_table(fk_columns, True, fkey, fktable)
        pk_colset, pkey, pktable = get_colset_key_table(pk_columns, False, pkey, pktable)
        fk_ref_map = frozendict(dict([ (fk_columns[i], pk_columns[i]) for i in range(0, len(fk_columns)) ]))
        fk_name = fk_names[0] if fk_names else None
            
        if fk_ref_map not in fkey.references:
            if fktable.kind == 'r' and pktable.kind == 'r':
                on_delete = check_rule('on_delete')
                on_update = check_rule('on_update')
                fkr = KeyReference(fkey, pkey, fk_ref_map, on_delete, on_update, fk_name, annotations, comment, acls, dynacls)
            else:
                fkr = PseudoKeyReference(fkey, pkey, fk_ref_map, None, fk_name, annotations, comment, acls, dynacls)
            fkey.references[fk_ref_map] = fkr
        else:
            raise exception.ConflictModel("Foreign key %s already exists from table %s to %s with reference mapping %s." % (
                fkey.references[fk_ref_map].constraint_name[1],
                fktable.name,
                pktable.name,
                ",".join([
                    "%s->%s" % (c1.name, c2.name)
                    for c1, c2 in fk_ref_map # frozendict is a sequence of items already...
                ])
            ))
        yield fkey.references[fk_ref_map]

    def prejson(self):
        fcs = []
        pcs = []

        def constraint_name_prejson(c):
            return [ c.constraint_name[0], c.constraint_name[1] ]

        for fc in self.reference_map.keys():
            fcs.append( fc.prejson_ref() )
            pcs.append( self.reference_map[fc].prejson_ref() )
        doc = {
            'RID': self.rid,
            'foreign_key_columns': fcs,
            'referenced_columns': pcs,
            'rights': self.rights(),
            'comment': self.comment,
            'annotations': self.annotations,
            'names': [ constraint_name_prejson(self) ],
        }
        if self.has_right('owner'):
            doc['acls'] = self.acls
            doc['acl_bindings'] = self.dynacls
        if self.on_delete is not None:
            doc['on_delete'] = self.on_delete
        if self.on_update is not None:
            doc['on_update'] = self.on_update
        return doc

    def __repr__(self):
        return '<ermrest.model.KeyReference %s>' % str(self)

    @cache_rights
    def has_right(self, aclname, roles=None):
        if aclname == 'enumerate':
            if not self.unique.has_right('enumerate', roles):
                return False
            decision = self.foreign_key.columns_have_right('select')
            if decision is False:
                return False
            decision = self.unique.has_right(aclname)
            if decision is False:
                return False
        if aclname in {'update', 'insert'} and aclname not in self.acls:
            return True
        return HasAcls.has_right(self, aclname, roles, anon_mutation_ok=True)

    def rights(self):
        rights = HasAcls.rights(self)
        for aclname in {'insert', 'update'}:
            if rights[aclname]:
                rights[aclname] = self.foreign_key.columns_have_right(aclname)
        return rights

@Annotatable.annotatable
@HasDynacls.hasdynacls
@HasAcls.hasacls
class PseudoKeyReference (KeyReference):
    """A psuedo-reference from a foreign key to a primary key."""
    _model_restype = 'pseudo_fkey'
    _model_keying = {
        "fkey_rid": ('text', lambda self: self.rid)
    }

    _acls_supported = {"write", "insert", "update", "enumerate"}
    _acls_rights = {"insert", "update"}

    dynacl_types_supported = { "owner", "insert", "update" }

    def __init__(self, foreign_key, unique, fk_ref_map, rid=None, constraint_name=("", None), annotations={}, comment=None, acls={}, dynacls={}):
        super(PseudoKeyReference, self).__init__(foreign_key, unique, fk_ref_map, None, None, constraint_name, annotations, comment, acls, dynacls, rid)

    def set_comment(self, conn, cur, comment):
        if self.rid:
            cur.execute("""
UPDATE _ermrest.known_pseudo_fkeys SET comment = %(comment)s WHERE "RID" = %(rid)s;
SELECT _ermrest.model_version_bump();
""" % {
    'comment': sql_literal(comment),
    'rid': sql_literal(self.rid),
})

    def sql_def(self):
        raise NotImplementedError('PsuedoKeyReference.sql_def() not implemented')

    def add(self, conn, cur):
        self.foreign_key.table.enforce_right('owner') # since we don't use alter_table which enforces for real keyrefs
        fk_cols = list(self.foreign_key.columns)
        cur.execute("""
SELECT _ermrest.model_version_bump();
INSERT INTO _ermrest.known_pseudo_fkeys (constraint_name, fk_table_rid, pk_table_rid)
VALUES (%(constraint_name)s, %(fk_table_rid)s, %(pk_table_rid)s)
RETURNING "RID";
""" % {
    'fk_table_rid': sql_literal(self.foreign_key.table.rid),
    'pk_table_rid': sql_literal(self.unique.table.rid),
    'comment': sql_literal(self.comment),
    'constraint_name': sql_literal(self.constraint_name[1]) if self.constraint_name else 'NULL',
})
        self.rid = cur.fetchone()[0]

        cur.execute("""
INSERT INTO _ermrest.known_pseudo_fkey_columns (fkey_rid, fk_column_rid, pk_column_rid) VALUES %(values)s;
""" % {
    'values': ','.join([
        '(%s, %s, %s)' % (
            sql_literal(self.rid),
            sql_literal(fk_cols[i].rid),
            sql_literal(self.reference_map[fk_cols[i]].rid),
        )
        for i in range(len(fk_cols))
    ]),
})
        self.constraint_name = ["", self.constraint_name[1] if self.constraint_name else self.rid]

    def delete(self, conn, cur):
        self.foreign_key.table.enforce_right('owner') # since we don't use alter_table which enforces for real keyrefs
        if self.rid:
            cur.execute("""
DELETE FROM _ermrest.known_pseudo_fkeys WHERE "RID" = %(rid)s;
SELECT _ermrest.model_version_bump();
""" % {
    'rid': sql_literal(self.rid),
})

    def __repr__(self):
        return '<ermrest.model.PseudoKeyReference %s>' % str(self)<|MERGE_RESOLUTION|>--- conflicted
+++ resolved
@@ -361,84 +361,10 @@
     # otherwise this is a new leader
     s.add(new_fkr)
 
-<<<<<<< HEAD
 @Annotatable.annotatable
 @HasDynacls.hasdynacls
 @HasAcls.hasacls
 class KeyReference (HasDynacls, HasAcls, Annotatable):
-=======
-def _keyref_from_column_names(self):
-    f_cnames = [ unicode(col.name) for col in self.foreign_key.columns ]
-    f_cnames.sort()
-    return f_cnames
-
-def _keyref_to_column_names(self):
-    return [
-        unicode(self.reference_map[self.foreign_key.table.columns[colname]].name)
-        for colname in self._from_column_names()
-    ]
-
-def _keyref_prejson(self):
-    fcs = []
-    pcs = []
-
-    def constraint_name_prejson(c):
-        return [ c.constraint_name[0], c.constraint_name[1] ]
-    
-    for fc in self.reference_map.keys():
-        fcs.append( fc.prejson_ref() )
-        pcs.append( self.reference_map[fc].prejson_ref() )
-    doc = {
-        'RID': self.rid,
-        'foreign_key_columns': fcs,
-        'referenced_columns': pcs,
-        'rights': self.rights(),
-        'comment': self.comment,
-        'annotations': self.annotations,
-        'names': [ constraint_name_prejson(self) ],
-    }
-    if self.has_right('owner'):
-        doc['acls'] = self.acls
-        doc['acl_bindings'] = self.dynacls
-    if self.on_delete is not None:
-        doc['on_delete'] = self.on_delete
-    if self.on_update is not None:
-        doc['on_update'] = self.on_update
-    return doc
-
-def _keyref_rights(self):
-    rights = self._rights()
-    for aclname in {'insert', 'update'}:
-        if rights[aclname]:
-            rights[aclname] = self.foreign_key.columns_have_right(aclname)
-    return rights
-
-def _keyref_has_right(self, aclname, roles=None):
-    if aclname == 'enumerate':
-        if not self.unique.has_right('enumerate', roles):
-            return False
-        if not self.foreign_key.columns_have_right('enumerate', roles):
-            return False
-        decision = self.foreign_key.columns_have_right('select', roles)
-        if decision is False:
-            return False
-        decision = self.unique.has_right(aclname, roles)
-        if decision is False:
-            return False
-    if aclname in {'update', 'insert'} and aclname not in self.acls:
-        return True
-    return self._has_right(aclname, roles, anon_mutation_ok=True)
-
-@annotatable
-@hasdynacls({ "owner", "insert", "update" })
-@hasacls(
-    {"write", "insert", "update", "enumerate"},
-    {"insert", "update"},
-    lambda self: self.foreign_key.table
-)
-@keying('fkey', {"fkey_rid": ('text', lambda self: self.rid)})
-class KeyReference (object):
->>>>>>> ca0a66c0
     """A reference from a foreign key to a primary key."""
     _model_restype = 'fkey'
     _model_keying = {
@@ -740,10 +666,12 @@
         if aclname == 'enumerate':
             if not self.unique.has_right('enumerate', roles):
                 return False
-            decision = self.foreign_key.columns_have_right('select')
+            if not self.foreign_key.columns_have_right('enumerate', roles):
+                return False
+            decision = self.foreign_key.columns_have_right('select', roles)
             if decision is False:
                 return False
-            decision = self.unique.has_right(aclname)
+            decision = self.unique.has_right(aclname, roles)
             if decision is False:
                 return False
         if aclname in {'update', 'insert'} and aclname not in self.acls:
