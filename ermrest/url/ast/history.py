--- conflicted
+++ resolved
@@ -578,13 +578,8 @@
     except KeyError:
         raise exception.rest.Conflict('ACL bindings are not supported on selected %s resource.' % restype)
 
-<<<<<<< HEAD
     for name, value in content.items():
-        if not isinstance(name, (str, unicode)):
-=======
-    for name, content in contentmap.items():
         if not isinstance(name, str):
->>>>>>> 5646c6db
             raise exception.rest.Conflict('ACL binding names must be textual.')
 
         if not (isinstance(value, dict) or value is False):
@@ -593,15 +588,9 @@
 
     _amend_config_embedded(cur, h_from, h_until, restype, 'dynacl', rid, 'acl_bindings', content)
 
-<<<<<<< HEAD
 def _amend_annotation(cur, h_from, h_until, restype, rid, content):
     for name, value in content.items():
-        if not isinstance(name, (str, unicode)):
-=======
-def _amend_annotation(cur, h_from, h_until, restype, rid, contentmap):
-    for name, content in contentmap.items():
         if not isinstance(name, str):
->>>>>>> 5646c6db
             raise exception.rest.Conflict('Annotation keys must be textual.')
 
     _amend_config_embedded(cur, h_from, h_until, restype, 'annotation', rid, 'annotations', content)
