
# 
# Copyright 2010-2018 University of Southern California
# 
# Licensed under the Apache License, Version 2.0 (the "License");
# you may not use this file except in compliance with the License.
# You may obtain a copy of the License at
# 
#    http://www.apache.org/licenses/LICENSE-2.0
# 
# Unless required by applicable law or agreed to in writing, software
# distributed under the License is distributed on an "AS IS" BASIS,
# WITHOUT WARRANTIES OR CONDITIONS OF ANY KIND, either express or implied.
# See the License for the specific language governing permissions and
# limitations under the License.
#

"""ERMREST URL tokenizer for resource address language.

The resource addressing language is built on the principal of using
only RFC 3986 reserved characters as special syntax for parsing.  This
is because only reserved characters are defined to have a distinct
quoted and unquoted interpretation.  Non-reserved characters are meant
to be semantically identical whether quoted or not.

Thus, we can use unquoted reserved characters as punctuation and
syntax, while allowing quoted forms to protect any such characters in
user-provided values, i.e. in identifier names or textual data.

Warning: Apache will violate this spec for '/' chars unless you enable
the AllowEncodedSlashes directive, which will break our parser for
any request bearing escaped slashes meant to be user data.

"""


import ply.lex
import web

from ..exception import *
from ..util import urlunquote

# except '%' which we do not want to recognize

# RFC 3986 reserved characters
# removed '*' because mozilla doesn't honor its reserved status
reserved = [
    '(', ')', ':', ';', ',', '=', '@', '&', '$', 
    '/', '?', '#', '[', ']', '!', '"', '\'', '+'
    ]

# only these literal punctuation are actually used in our language
literals = [
    '(', ')', ':', ';', ',', '=', '@', '&', '/', '?', '!', '$'
    ]

# special strings which can be keywords when parsing
keywords = [
    'acl',
    'acl_binding',
    'after',
    'aggregate',
    'annotation',
    'array',
    'array_d',
    'attribute',
    'attributegroup',
    'before',
    'bin',
    'catalog',
    'ciregexp',
    'cnt',
    'cnt_d',
    'column',
    'comment',
    'desc',
    'entity',
    'entity_rid',
    'foreignkey',
    'full',
    'geq',
    'gt',
    'history',
    'key',
    'leq',
    'left',
    'lt',
<<<<<<< HEAD
=======
    'max',
    'min',
    'meta',
>>>>>>> f4f1fcee
    'null',
    'query',
    'reference',
    'referencedby',
    'regexp',
    'right',
    'schema',
    'sort',
    'table',
    'textfacet',
    'ts'
]
keywords = dict([
        (kw.lower(), kw.upper())
        for kw in keywords
        ])

tokens = [ 'ESCAPESTRING', 'STRING', 'NUMSTRING', 'OPMARK', 'ASSIGN' ] + list(keywords.values())

def t_OPMARK(t):
    r'::'
    return t

#def t_REFL2R(t):
#    r'=@'
#    return t

#def t_REFR2L(t):
#    r'@='
#    return t

def t_ASSIGN(t):
    r':='
    return t

# we decode percent-encoded forms as string content
def t_ESCAPESTRING(t):
    r'(%[0-9A-Fa-f][0-9A-Fa-f])+'
    t.value = urlunquote(t.value)
    return t

# we recognize decimal numbers as a subtype of string
def t_NUMSTRING(t):
    r'[0-9]+'
    return t

# unreserved characters in RFC 3986
# plus ASTERISK because mozilla doesn't quote it properly
def t_STRING(t):
    r'[-*_.~A-Za-z]+'
    t.type = keywords.get(t.value.lower(), 'STRING')
    return t

def t_error(t):
    web.debug(t)
    raise LexicalError()

def make_lexer():
    return ply.lex.lex(debug=False, optimize=1, lextab=None)#'url_lextab')
<|MERGE_RESOLUTION|>--- conflicted
+++ resolved
@@ -85,12 +85,8 @@
     'leq',
     'left',
     'lt',
-<<<<<<< HEAD
-=======
     'max',
     'min',
-    'meta',
->>>>>>> f4f1fcee
     'null',
     'query',
     'reference',
