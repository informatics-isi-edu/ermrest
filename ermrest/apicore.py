--- conflicted
+++ resolved
@@ -247,7 +247,7 @@
 
     """
     def pg_message_shorten(e):
-        mesg = e.message.decode('utf8').strip()
+        mesg = e.pgerror.strip()
         m = re.match('^.*\nDETAIL: (?P<detail>[^\n]+)\nHINT: (?P<hint>[^\n]+).*', mesg)
         if m:
             g = m.groupdict()
@@ -305,15 +305,11 @@
                         elif e.pgcode[0:2] == '40':
                             raise rest.ServiceUnavailable('Transaction aborted.')
                         elif e.pgcode[0:2] == '54':
-<<<<<<< HEAD
-                            raise rest.BadRequest('Program limit exceeded: %s.' % e.message.decode('utf8').strip())
+                            raise rest.BadRequest(str(e))
                         elif e.pgcode[0:2] == '22':
                             raise rest.BadRequest('Bad data: %s' % pg_message_shorten(e))
                         elif e.pgcode[0:2] == '23':
                             raise rest.Conflict('Conflict: %s' % pg_message_shorten(e))
-=======
-                            raise rest.BadRequest(str(e))
->>>>>>> de5a9233
                         elif e.pgcode[0:2] == 'XX':
                             raise rest.ServiceUnavailable('Internal error.')
                         elif e.pgcode == '57014':
