
# 
# Copyright 2012-2017 University of Southern California
# 
# Licensed under the Apache License, Version 2.0 (the "License");
# you may not use this file except in compliance with the License.
# You may obtain a copy of the License at
# 
#    http://www.apache.org/licenses/LICENSE-2.0
# 
# Unless required by applicable law or agreed to in writing, software
# distributed under the License is distributed on an "AS IS" BASIS,
# WITHOUT WARRANTIES OR CONDITIONS OF ANY KIND, either express or implied.
# See the License for the specific language governing permissions and
# limitations under the License.
#

"""Core ERMrest API configuration and context.

   These are split out from ermrest_api dispatching module to avoid
   circular dependencies.

"""

import threading
import logging
from logging.handlers import SysLogHandler
import web
import datetime
import pytz
import struct
import urllib
import json
import sys
import traceback
import psycopg2
import webauthn2
from webauthn2.util import context_from_environment
from collections import OrderedDict

from .exception import *

from .registry import get_registry
from .catalog import get_catalog_factory
from .util import negotiated_content_type, urlquote, random_name

__all__ = [
    'web_urls',
    'webauthn2_manager',
    'global_env'
    ]

## setup web service configuration data
global_env = webauthn2.merge_config(
    jsonFileName='ermrest_config.json', 
    built_ins={
        # TODO: are these used?
        # "default_limit": 100,
        # "db": "ermrest", 
        # "dbn": "postgres", 
        # "dbmaxconnections": 8
        }
    )

# setup webauthn2 handler
webauthn2_manager = webauthn2.Manager()

# setup registry
registry_config = global_env.get('registry')
if registry_config:
    registry = get_registry(registry_config)
else:
    registry = None

# setup catalog factory
catalog_factory_config = global_env.get('catalog_factory')
if catalog_factory_config:
    catalog_factory = get_catalog_factory(catalog_factory_config)
else:
    catalog_factory = None

# setup logger and web request log helpers
logger = logging.getLogger('ermrest')
sysloghandler = SysLogHandler(address='/dev/log', facility=SysLogHandler.LOG_LOCAL1)
syslogformatter = logging.Formatter('%(name)s[%(process)d.%(thread)d]: %(message)s')
sysloghandler.setFormatter(syslogformatter)
logger.addHandler(sysloghandler)
logger.setLevel(logging.INFO)

# setup AMQP notices path
try:
    import pika

    class AmqpChangeNotifier (object):
        def __init__(self, config):
            self._config = config
            self._lock = threading.Lock()
            self._connection_config = pika.ConnectionParameters(**config['connection'])
            self._exchange_name = config['exchange']
            self._routing_key = config['routing_key']
            self._connection = None
            self._channel = None
            self._pika_init()
            
        def _pika_init(self):
            connection = pika.BlockingConnection(self._connection_config)
            channel = connection.channel()
            channel.exchange_declare(exchange=self._exchange_name, type="fanout")
            self._connection = connection
            self._channel = channel

        def _pika_publish(self):
            self._channel.basic_publish(
                exchange=self._exchange_name,
                routing_key=self._routing_key,
                body='change'
            )
        
        def notify(self):
            try:
                self._lock.acquire()
                try:
                    if self._connection is None:
                        self._pika_init()
                    self._pika_publish()
                except pika.exceptions.AMQPError, e:
                    # retry once more on errors?
                    try:
                        self._connection.close()
                    except:
                        pass
                    try:
                        self._pika_init()
                        self._pika_publish()
                    except:
                        pass
            finally:
                try:
                    self._lock.release()
                except:
                    pass
                
    amqp_notifier = AmqpChangeNotifier(global_env['change_notification']['AMQP'])
except:
    et, ev, tb = sys.exc_info()
    logger.info( ('Change notification via AMQP disabled due to initialization error: %s\n%s' % (
        str(ev),
        traceback.format_exception(et, ev, tb)
    )).encode('utf-8') )
    amqp_notifier = None

def log_parts():
    """Generate a dictionary of interpolation keys used by our logging template."""
    now = datetime.datetime.now(pytz.timezone('UTC'))
    elapsed = (now - web.ctx.ermrest_start_time)
    client_identity_obj = web.ctx.webauthn2_context and web.ctx.webauthn2_context.client or None
    parts = dict(
        elapsed_s = elapsed.seconds, 
        elapsed_ms = elapsed.microseconds/1000,
        elapsed = elapsed.seconds + elapsed.microseconds/1000 * 0.001,
        client_ip = web.ctx.ip,
        client_identity_obj = client_identity_obj,
        reqid = web.ctx.ermrest_request_guid
        )
    return parts

def request_trace(tracedata):
    """Log one tracedata event as part of a request's audit trail.

       tracedata: a string representation of trace event data
    """
    parts = log_parts()
    if isinstance(tracedata, Exception):
<<<<<<< HEAD
        parts['tracedata'] = u'%s' % unicode(tracedata)
    else:
        parts['tracedata'] = unicode(tracedata)

    logger.info( (log_trace_template % parts).encode('utf-8') )

=======
        data = u'%s' % tracedata
    else:
        data = tracedata
        
    od = OrderedDict([
        (k, v) for k, v in [
            ('elapsed', parts['elapsed']),
            ('req', parts['reqid']),
            ('trace', data),
            ('client', parts['client_ip']),
            ('user', parts['client_identity_obj']),
        ]
        if v
    ])
    logger.info( json.dumps(od, separators=(', ', ':')).encode('utf-8') )
>>>>>>> 3ad495ab

def request_init():
    """Initialize web.ctx with request-specific timers and state used by our REST API layer."""
    web.ctx.ermrest_request_guid = random_name()
    web.ctx.ermrest_start_time = datetime.datetime.now(pytz.timezone('UTC'))
    web.ctx.ermrest_request_content_range = None
    web.ctx.ermrest_content_type = None
    web.ctx.webauthn2_manager = webauthn2_manager
    web.ctx.webauthn2_context = webauthn2.Context() # set empty context for sanity
    web.ctx.ermrest_request_trace = request_trace
    web.ctx.ermrest_registry = registry
    web.ctx.ermrest_catalog_factory = catalog_factory
    web.ctx.ermrest_config = global_env
    web.ctx.ermrest_catalog_pc = None
    web.ctx.ermrest_change_notify = amqp_notifier.notify if amqp_notifier else lambda : None

    try:
        # get client authentication context
        web.ctx.webauthn2_context = context_from_environment(fallback=False)
        if web.ctx.webauthn2_context is None:
            web.debug("falling back to webauthn2_manager.get_request_context() after failed context_from_environment(False)")
            web.ctx.webauthn2_context = webauthn2_manager.get_request_context()
    except (ValueError, IndexError):
        content_type = negotiated_content_type(
            ['text/html', '*'],
            '*'
            )
        if content_type == 'text/html' and False:
            # bounce browsers through a login form and back
            refer = web.ctx.env['REQUEST_URI']
            # leave off /ermrest/ prefix due to web.SeeOther behavior
            raise web.SeeOther('/authn/session?referrer=%s' % urlquote(refer))
        else:
            raise rest.Unauthorized('service access')
    except (webauthn2.exc.AuthnFailed):
        raise rest.Forbidden('Authentication failed')


def request_final():
    """Log final request handler state to finalize a request's audit trail."""
    parts = log_parts()
    if web.ctx.ermrest_catalog_pc is not None:
        if web.ctx.ermrest_catalog_pc.conn is not None:
            web.ctx.ermrest_request_trace(
                'ERMrest DB conn LEAK averted in request_final()!?'
            )
            web.ctx.ermrest_catalog_pc.final()
    od = OrderedDict([
        (k, v) for k, v in [
            ('elapsed', parts['elapsed']),
            ('req', parts['reqid']),
            ('scheme', web.ctx.protocol),
            ('host', web.ctx.host),
            ('status', web.ctx.status),
            ('method', web.ctx.method),
            ('path', web.ctx.env['REQUEST_URI']),
            ('range', web.ctx.ermrest_request_content_range),
            ('type', web.ctx.ermrest_content_type),
            ('client', parts['client_ip']),
            ('user', parts['client_identity_obj']),
            ('referrer', web.ctx.env.get('HTTP_REFERER')),
            ('agent', web.ctx.env.get('HTTP_USER_AGENT')),
            ('session', web.ctx.webauthn2_context.session),
        ]
        if v
    ])
    logger.info( json.dumps(od, separators=(', ', ':')).encode('utf-8') )

def web_method():
    """Wrap ERMrest request handler methods with common logic.

       This should be used to wrap any handler methods that get
       dispatched directly via web.py.
    
       NOTE: Because we already wrap our generic METHOD handler in the
       ermrest_apis.Dispatcher class, we should NOT explicitly wrap
       handler methods in the various parser-drive handler
       classes. Doing so would cause a double-wrapping.

    """
    def helper(original_method):
        def wrapper(*args):
            request_init()
            try:
                try:
                    try:
                        result = original_method(*args)
                        if hasattr(result, 'next'):
                            # force any transaction deferred in iterator
                            for res in result:
                                yield res
                        else:
                            yield result
                    except psycopg2.ProgrammingError, e:
                        if e.pgcode == '42501':
                            # insufficient_privilege ... HACK: add " and is" to combine into Forbidden() template
                            raise rest.Forbidden(e.pgerror.decode('utf8').replace('ERROR:  ','').replace('\n','') + ' and is')
                        elif e.pgcode == '42601':
                            # SQL syntax error means we have buggy code!
                            web.debug(e.pgcode, e.pgerror)
                            raise rest.RuntimeError('Query generation error, contact ERMrest administrator')
                        else:
                            # re-raise and let outer handlers below do something more generic
                            raise
                except (rest.WebException, web.HTTPError), e:
                    # exceptions signal normal REST response scenarios
                    raise e
                except (ConflictModel, ConflictData), e:
                    raise rest.Conflict(e.message)
                except Forbidden, e:
                    raise rest.Forbidden(e.message)
                except NotFound, e:
                    raise rest.NotFound(e.message)
                except BadData, e:
                    raise rest.BadRequest(e.message)
                except UnsupportedMediaType, e:
                    raise rest.UnsupportedMediaType(e.message)
                except psycopg2.Error, e:
                    request_trace(u"Postgres error: %s (%s)" % (e.pgerror.decode('utf8'), e.pgcode))
                    if e.pgcode is not None:
                        if e.pgcode[0:2] == '08':
                            raise rest.ServiceUnavailable('Database connection error.')
                        elif e.pgcode[0:2] == '53':
                            raise rest.ServiceUnavailable('Resources unavailable.')
                        elif e.pgcode[0:2] == '40':
                            raise rest.ServiceUnavailable('Transaction aborted.')
                        elif e.pgcode[0:2] == '54':
                            raise rest.BadRequest('Program limit exceeded: %s.' % e.message.decode('utf8').strip())
                        elif e.pgcode[0:2] == 'XX':
                            raise rest.ServiceUnavailable('Internal error.')
                        
                    # TODO: simplify postgres error text?
                    web.debug(e, e.pgcode, e.pgerror)
                    et, ev, tb = sys.exc_info()
                    web.debug('got exception "%s"' % str(ev), traceback.format_exception(et, ev, tb))
                    raise rest.Conflict( str(e) )
                except (psycopg2.pool.PoolError, psycopg2.OperationalError), e:
                    raise rest.ServiceUnavailable(e.message)
                except Exception, e:
                    et, ev, tb = sys.exc_info()
                    web.debug('got exception "%s"' % str(ev), traceback.format_exception(et, ev, tb))
                    raise
            finally:
                request_final()
        return wrapper
    return helper<|MERGE_RESOLUTION|>--- conflicted
+++ resolved
@@ -171,18 +171,10 @@
     """
     parts = log_parts()
     if isinstance(tracedata, Exception):
-<<<<<<< HEAD
-        parts['tracedata'] = u'%s' % unicode(tracedata)
-    else:
-        parts['tracedata'] = unicode(tracedata)
-
-    logger.info( (log_trace_template % parts).encode('utf-8') )
-
-=======
-        data = u'%s' % tracedata
+        data = unicode(tracedata)
     else:
         data = tracedata
-        
+
     od = OrderedDict([
         (k, v) for k, v in [
             ('elapsed', parts['elapsed']),
@@ -194,7 +186,6 @@
         if v
     ])
     logger.info( json.dumps(od, separators=(', ', ':')).encode('utf-8') )
->>>>>>> 3ad495ab
 
 def request_init():
     """Initialize web.ctx with request-specific timers and state used by our REST API layer."""
