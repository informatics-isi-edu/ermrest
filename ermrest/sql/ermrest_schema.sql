--- conflicted
+++ resolved
@@ -2464,20 +2464,15 @@
 END;
 $$ LANGUAGE plpgsql;
 
-<<<<<<< HEAD
-IF NOT _ermrest.table_exists('public', 'ermrest_client') THEN
-  CREATE TABLE public.ermrest_client (
-=======
-IF (SELECT True FROM information_schema.tables WHERE table_schema = 'public' AND table_name = 'ermrest_client') THEN
+IF _ermrest.table_exists('public', 'ermrest_client') THEN
   ALTER TABLE public.ermrest_client RENAME TO "ERMrest_Client";
   ALTER TABLE public."ERMrest_Client" RENAME COLUMN id TO "ID";
   ALTER TABLE public."ERMrest_Client" RENAME COLUMN display_name TO "Display_Name";
   ALTER TABLE public."ERMrest_Client" RENAME COLUMN full_name TO "Full_Name";
   ALTER TABLE public."ERMrest_Client" RENAME COLUMN email TO "Email";
   ALTER TABLE public."ERMrest_Client" RENAME COLUMN client_obj TO "Client_Object";
-ELSIF (SELECT True FROM information_schema.tables WHERE table_schema = 'public' AND table_name = 'ERMrest_Client') IS NULL THEN
+ELSIF NOT _ermrest.table_exists('public', 'ERMrest_Client') THEN
   CREATE TABLE public."ERMrest_Client" (
->>>>>>> 191e8b2b
     "RID" ermrest_rid PRIMARY KEY DEFAULT _ermrest.urlb32_encode(nextval('_ermrest.rid_seq')),
     "RCT" ermrest_rct NOT NULL DEFAULT now(),
     "RMT" ermrest_rmt NOT NULL DEFAULT now(),
@@ -2489,23 +2484,13 @@
     "Email" text,
     "Client_Object" jsonb NOT NULL
   );
-<<<<<<< HEAD
-  PERFORM _ermrest.record_new_table(_ermrest.find_schema_rid('public'), 'ermrest_client');
+  PERFORM _ermrest.record_new_table(_ermrest.find_schema_rid('public'), 'ERMrest_Client');
   UPDATE _ermrest.known_tables
   SET acls = '{"insert": [], "update": [], "delete": [], "select": [], "enumerate": []}'
-  WHERE "RID" = _ermrest.find_table_rid('public', 'ermrest_client');
-=======
-  PERFORM _ermrest.record_new_table(_ermrest.find_schema_rid('public'), 'ERMrest_Client');
-  INSERT INTO _ermrest.known_table_acls (table_rid, acl, members)
-  VALUES
-    (_ermrest.find_table_rid('public', 'ERMrest_Client'), 'insert', ARRAY[]::text[]),
-    (_ermrest.find_table_rid('public', 'ERMrest_Client'), 'update', ARRAY[]::text[]),
-    (_ermrest.find_table_rid('public', 'ERMrest_Client'), 'delete', ARRAY[]::text[]),
-    (_ermrest.find_table_rid('public', 'ERMrest_Client'), 'select', ARRAY[]::text[]),
-    (_ermrest.find_table_rid('public', 'ERMrest_Client'), 'enumerate', ARRAY[]::text[]);
+  WHERE "RID" = _ermrest.find_table_rid('public', 'ERMrest_Client');
 END IF;
 
-IF (SELECT True FROM information_schema.tables WHERE table_schema = 'public' AND table_name = 'ermrest_group') IS NULL THEN
+IF NOT _ermrest.table_exists('public', 'ERMrest_Group') THEN
   CREATE TABLE public."ERMrest_Group" (
     "RID" ermrest_rid PRIMARY KEY DEFAULT _ermrest.urlb32_encode(nextval('_ermrest.rid_seq')),
     "RCT" ermrest_rct NOT NULL DEFAULT now(),
@@ -2518,14 +2503,9 @@
     "Description" text
   );
   PERFORM _ermrest.record_new_table(_ermrest.find_schema_rid('public'), 'ERMrest_Group');
-  INSERT INTO _ermrest.known_table_acls (table_rid, acl, members)
-  VALUES
-    (_ermrest.find_table_rid('public', 'ERMrest_Group'), 'insert', ARRAY[]::text[]),
-    (_ermrest.find_table_rid('public', 'ERMrest_Group'), 'update', ARRAY[]::text[]),
-    (_ermrest.find_table_rid('public', 'ERMrest_Group'), 'delete', ARRAY[]::text[]),
-    (_ermrest.find_table_rid('public', 'ERMrest_Group'), 'select', ARRAY[]::text[]),
-    (_ermrest.find_table_rid('public', 'ERMrest_Group'), 'enumerate', ARRAY[]::text[]);
->>>>>>> 191e8b2b
+  UPDATE _ermrest.known_tables
+  SET acls = '{"insert": [], "update": [], "delete": [], "select": [], "enumerate": []}'
+  WHERE "RID" = _ermrest.find_table_rid('public', 'ERMrest_Group');
 END IF;
 
 CREATE OR REPLACE FUNCTION _ermrest.known_keys(ts timestamptz)
