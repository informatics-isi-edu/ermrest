--- conflicted
+++ resolved
@@ -217,22 +217,16 @@
   val text;
 BEGIN
   IF TG_OP = 'INSERT' THEN
-<<<<<<< HEAD
-    IF NEW."RID" IS NULL THEN
-      NEW."RID" := _ermrest.urlb32_encode(nextval('_ermrest.rid_seq'));
+    newj := to_jsonb(NEW);
+    IF newj ? 'RID' THEN
+      IF NEW."RID" IS NULL THEN
+        NEW."RID" := _ermrest.urlb32_encode(nextval('_ermrest.rid_seq'));
+      END IF;
     END IF;
-    NEW."RCB" := _ermrest.current_client();
-    NEW."RCT" := now();
-    NEW."RMB" := _ermrest.current_client();
-    NEW."RMT" := now();
-=======
-    newj := to_jsonb(NEW);
-    IF newj ? 'RID' THEN NEW."RID" := _ermrest.urlb32_encode(nextval('_ermrest.rid_seq')); END IF;
     IF newj ? 'RCB' THEN NEW."RCB" := _ermrest.current_client(); END IF;
     IF newj ? 'RCT' THEN NEW."RCT" := now(); END IF;
     IF newj ? 'RMB' THEN NEW."RMB" := _ermrest.current_client(); END IF;
     IF newj ? 'RMT' THEN NEW."RMT" := now(); END IF;
->>>>>>> 8493c732
 
     -- find columns of this row using ermrest_uri or ermrest_curie domains
     FOR colrow IN
