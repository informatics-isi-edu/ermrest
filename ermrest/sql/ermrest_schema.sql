
-- 
-- Copyright 2012-2018 University of Southern California
-- 
-- Licensed under the Apache License, Version 2.0 (the "License");
-- you may not use this file except in compliance with the License.
-- You may obtain a copy of the License at
-- 
--    http://www.apache.org/licenses/LICENSE-2.0
-- 
-- Unless required by applicable law or agreed to in writing, software
-- distributed under the License is distributed on an "AS IS" BASIS,
-- WITHOUT WARRANTIES OR CONDITIONS OF ANY KIND, either express or implied.
-- See the License for the specific language governing permissions and
-- limitations under the License.
--

-- The following SQL idempotently creates per-catalog _ermrest schema.

DO $ermrest_schema$
<< ermrest_schema >>
DECLARE
  looprow record;
BEGIN
-- NOTE, we don't indent this block so editing below is easier...
-- We use a lot of conditionals rather than idempotent DDL to make successful operation quieter...

IF (SELECT True FROM information_schema.schemata WHERE schema_name = '_ermrest') IS NULL THEN
  CREATE SCHEMA _ermrest;
END IF;

IF (SELECT True FROM information_schema.schemata WHERE schema_name = '_ermrest_history') IS NULL THEN
  CREATE SCHEMA _ermrest_history;
END IF;

CREATE OR REPLACE FUNCTION _ermrest.create_domain_if_not_exists(domain_schema text, domain_name text, basetype text) RETURNS boolean AS $$
BEGIN
  IF (SELECT True FROM information_schema.domains d WHERE d.domain_schema = $1 AND d.domain_name = $2) THEN
    RETURN False;
  ELSE
    EXECUTE 'CREATE DOMAIN ' || quote_ident($1) || '.' || quote_ident($2) || ' ' || $3 || ';';
    RETURN True;
  END IF;
END;
$$ LANGUAGE plpgsql;

BEGIN
  CREATE TYPE ermrest_acls AS (
    "enumerate" text[],
    "select" text[],
    "insert" text[],
    "update" text[],
    "delete" text[],
    "write" text[],
    "create" text[],
    "owner" text[]
  );
EXCEPTION WHEN duplicate_object THEN NULL;
END;

BEGIN
  CREATE TYPE ermrest_acl_matches AS (
    "enumerate" boolean,
    "select" boolean,
    "insert" boolean,
    "update" boolean,
    "delete" boolean,
    "write" boolean,
    "create" boolean,
    "owner" boolean
  );
EXCEPTION WHEN duplicate_object THEN NULL;
END;

BEGIN
  CREATE TYPE ermrest_rights AS (
    "enumerate" boolean,
    "select" boolean,
    "insert" boolean,
    "update" boolean,
    "delete" boolean,
    "create" boolean,
    "owner" boolean
  );
EXCEPTION WHEN duplicate_object THEN NULL;
END;

-- convert jsonb '["a", "b", ...]' to ARRAY['a', 'b', ...]
CREATE OR REPLACE FUNCTION _ermrest.jsonb_to_text_array(v jsonb) RETURNS text[] IMMUTABLE AS $$
SELECT
  CASE WHEN v = 'null'::jsonb THEN NULL
  ELSE
    (SELECT array_agg(e ORDER BY n)
     FROM jsonb_array_elements_text(v) WITH ORDINALITY s (e, n))
  END;
$$ LANGUAGE SQL;

-- unpack jsonb acls into composite type record
CREATE OR REPLACE FUNCTION _ermrest.to_acls(acls jsonb) RETURNS ermrest_acls IMMUTABLE AS $$
SELECT
  _ermrest.jsonb_to_text_array(acls->'enumerate'),
  _ermrest.jsonb_to_text_array(acls->'select'),
  _ermrest.jsonb_to_text_array(acls->'insert'),
  _ermrest.jsonb_to_text_array(acls->'update'),
  _ermrest.jsonb_to_text_array(acls->'delete'),
  _ermrest.jsonb_to_text_array(acls->'write'),
  _ermrest.jsonb_to_text_array(acls->'create'),
  _ermrest.jsonb_to_text_array(acls->'owner');
$$ LANGUAGE SQL;

-- unpack stack of jsonb acls into composite type record
CREATE OR REPLACE FUNCTION _ermrest.to_acls(acls1 jsonb, acls2 jsonb)
RETURNS ermrest_acls IMMUTABLE AS $$
SELECT _ermrest.to_acls($1 || jsonb_strip_nulls($2));
$$ LANGUAGE SQL;

CREATE OR REPLACE FUNCTION _ermrest.to_acls(acls1 jsonb, acls2 jsonb, acls3 jsonb)
RETURNS ermrest_acls IMMUTABLE AS $$
SELECT _ermrest.to_acls(($1 || jsonb_strip_nulls($2)) || jsonb_strip_nulls($3));
$$ LANGUAGE SQL;

CREATE OR REPLACE FUNCTION _ermrest.to_acls(acls1 jsonb, acls2 jsonb, acls3 jsonb, acls4 jsonb)
RETURNS ermrest_acls IMMUTABLE AS $$
SELECT _ermrest.to_acls((($1 || jsonb_strip_nulls($2)) || jsonb_strip_nulls($3)) || jsonb_strip_nulls($4));
$$ LANGUAGE SQL;

CREATE OR REPLACE FUNCTION _ermrest.matches(acls ermrest_acls, roles text[])
RETURNS ermrest_acl_matches IMMUTABLE AS $$
SELECT
  acls."enumerate" && roles,
  acls."select" && roles,
  acls."insert" && roles,
  acls."update" && roles,
  acls."delete" && roles,
  acls."write" && roles,
  acls."create" && roles,
  acls."owner" && roles;
$$ LANGUAGE SQL;

CREATE OR REPLACE FUNCTION _ermrest.rights(acls ermrest_acls, roles text[])
RETURNS ermrest_rights IMMUTABLE AS $$
DECLARE
  am ermrest_acl_matches;
  ar ermrest_rights;
BEGIN
  am := _ermrest.matches(acls, roles);

  ar."owner" := am."owner";
  ar."create" := am."create" OR ar."owner";
  ar."delete" := am."delete" OR am."write" OR ar."owner";
  ar."update" := am."update" OR am."write" OR ar."owner";
  ar."insert" := am."insert" OR am."write" OR ar."owner";
  ar."select" := am."select" OR ar."update" OR ar."delete" OR ar."owner";
  ar."enumerate" := am."enumerate" OR ar."select" OR ar."insert";

  RETURN ar;
END;
$$ LANGUAGE plpgsql;


CREATE OR REPLACE FUNCTION _ermrest.astext(timestamptz) RETURNS text IMMUTABLE AS $$
  SELECT to_char($1 AT TIME ZONE 'UTC', 'YYYY-MM-DD"T"HH24:MI:SS"Z"');
$$ LANGUAGE SQL;

CREATE OR REPLACE FUNCTION _ermrest.astext(timestamp) RETURNS text IMMUTABLE AS $$
  SELECT to_char($1, 'YYYY-MM-DD"T"HH24:MI:SS');
$$ LANGUAGE SQL;

CREATE OR REPLACE FUNCTION _ermrest.astext(timetz) RETURNS text IMMUTABLE AS $$
  SELECT to_char(date_part('hour', $1 AT TIME ZONE 'UTC'), '09') 
     || ':' || to_char(date_part('minute', $1 AT TIME ZONE 'UTC'), '09') 
     || ':' || to_char(date_part('second', $1 AT TIME ZONE 'UTC'), '09');
$$ LANGUAGE SQL;

CREATE OR REPLACE FUNCTION _ermrest.astext(time) RETURNS text IMMUTABLE AS $$
  SELECT to_char(date_part('hour', $1), '09') 
     || ':' || to_char(date_part('minute', $1), '09') 
     || ':' || to_char(date_part('second', $1), '09');
$$ LANGUAGE SQL;

CREATE OR REPLACE FUNCTION _ermrest.astext(date) RETURNS text IMMUTABLE AS $$
  SELECT to_char($1, 'YYYY-MM-DD');
$$ LANGUAGE SQL;

CREATE OR REPLACE FUNCTION _ermrest.astext(anyarray) RETURNS text IMMUTABLE AS $$
  SELECT array_agg(_ermrest.astext(v))::text FROM unnest($1) s(v);
$$ LANGUAGE SQL;

CREATE OR REPLACE FUNCTION _ermrest.astext(anynonarray) RETURNS text IMMUTABLE AS $$
  SELECT $1::text;
$$ LANGUAGE SQL;

CREATE OR REPLACE FUNCTION _ermrest.urlb32_encode(int8) RETURNS text IMMUTABLE AS $$
DECLARE
  raw bit(65);
  code int;
  encoded text;
  symbols text[];
BEGIN
  symbols := '{0,1,2,3,4,5,6,7,8,9,A,B,C,D,E,F,G,H,J,K,M,N,P,Q,R,S,T,V,W,X,Y,Z}'::text[];
  raw := $1::bit(64) || B'0';
  encoded := '';
  
  FOR d IN 1..13 LOOP
    IF d > 2 AND (d-1) % 4 = 0
    THEN
      encoded := '-' || encoded;
    END IF;
    code := substring(raw from 61 for 5)::int;
    encoded := symbols[ code + 1 ] || encoded;
    raw := raw >> 5;
  END LOOP;

  encoded := regexp_replace(encoded, '^[0-]+', '');
  IF encoded = '' THEN encoded := '0'; END IF;

  RETURN encoded;
END;
$$ LANGUAGE plpgsql;

CREATE OR REPLACE FUNCTION _ermrest.urlb32_decode(encoded text, raise_errors boolean) RETURNS int8 IMMUTABLE AS $$
DECLARE
  raw bit(65);
  code int;
  symbol text;
  encoded text;
BEGIN
  encoded = regexp_replace(upper($1), '-', '', 'g');
  raw := 0::bit(65);

  IF octet_length(encoded) > 13
  THEN
    IF raise_errors THEN
      RAISE SQLSTATE '22P02' USING DETAIL = $1, HINT = 'Length exceeds 13 symbols';
    ELSE
      RETURN NULL;
    END IF;
  END IF;

  FOR d IN 1 .. octet_length(encoded) LOOP
    CASE substring(encoded from 1 for 1)
      WHEN '0', 'O' THEN code := 0;
      WHEN '1', 'I', 'L' THEN code := 1;
      WHEN '2' THEN code := 2;
      WHEN '3' THEN code := 3;
      WHEN '4' THEN code := 4;
      WHEN '5' THEN code := 5;
      WHEN '6' THEN code := 6;
      WHEN '7' THEN code := 7;
      WHEN '8' THEN code := 8;
      WHEN '9' THEN code := 9;
      WHEN 'A' THEN code := 10;
      WHEN 'B' THEN code := 11;
      WHEN 'C' THEN code := 12;
      WHEN 'D' THEN code := 13;
      WHEN 'E' THEN code := 14;
      WHEN 'F' THEN code := 15;
      WHEN 'G' THEN code := 16;
      WHEN 'H' THEN code := 17;
      WHEN 'J' THEN code := 18;
      WHEN 'K' THEN code := 19;
      WHEN 'M' THEN code := 20;
      WHEN 'N' THEN code := 21;
      WHEN 'P' THEN code := 22;
      WHEN 'Q' THEN code := 23;
      WHEN 'R' THEN code := 24;
      WHEN 'S' THEN code := 25;
      WHEN 'T' THEN code := 26;
      WHEN 'V' THEN code := 27;
      WHEN 'W' THEN code := 28;
      WHEN 'X' THEN code := 29;
      WHEN 'Y' THEN code := 30;
      WHEN 'Z' THEN code := 31;
      ELSE
        IF raise_errors THEN
          RAISE SQLSTATE '22P02' USING DETAIL = $1, HINT = 'Invalid character: ' || quote_literal(substring(encoded from 1 for 1));
	ELSE
	  RETURN NULL;
	END IF;
    END CASE;
    raw := (raw << 5) | ((0::bit(60) || code::bit(5)));
    encoded := substring(encoded from 2);
  END LOOP;

  RETURN substring(raw from 1 for 64)::int8;
END;
$$ LANGUAGE plpgsql;

CREATE OR REPLACE FUNCTION _ermrest.urlb32_decode(text) RETURNS int8 IMMUTABLE AS $$
SELECT _ermrest.urlb32_decode($1, True);
$$ LANGUAGE SQL;

CREATE OR REPLACE FUNCTION _ermrest.tstzencode(timestamptz) RETURNS text IMMUTABLE AS $$
  SELECT _ermrest.urlb32_encode(floor(EXTRACT(epoch FROM $1))::int8 * 1000000 + EXTRACT(microseconds FROM $1)::int8 % 1000000);
$$ LANGUAGE SQL;

CREATE OR REPLACE FUNCTION _ermrest.tstzdecode(text) RETURNS timestamptz IMMUTABLE AS $$
  SELECT timestamptz('epoch') + (_ermrest.urlb32_decode($1) / 1000000) * interval '1 second' + (_ermrest.urlb32_decode($1) % 1000000) * interval '1 microsecond';
$$ LANGUAGE SQL;

CREATE OR REPLACE FUNCTION _ermrest.current_client() RETURNS text STABLE AS $$
BEGIN
  RETURN current_setting('webauthn2.client');
EXCEPTION WHEN OTHERS THEN
  RETURN NULL::text;
END;
$$ LANGUAGE plpgsql;

CREATE OR REPLACE FUNCTION _ermrest.current_client_obj() RETURNS json STABLE AS $$
BEGIN
  RETURN current_setting('webauthn2.client_json')::json;
EXCEPTION WHEN OTHERS THEN
  RETURN NULL::json;
END;
$$ LANGUAGE plpgsql;

CREATE OR REPLACE FUNCTION _ermrest.current_attributes() RETURNS text[] STABLE AS $$
  SELECT current_setting('webauthn2.attributes_array')::text[];
$$ LANGUAGE SQL;

IF (SELECT True FROM information_schema.sequences WHERE sequence_schema = '_ermrest' AND sequence_name = 'rid_seq') IS NULL THEN
  -- MAXVALUE 2**63 - 1 default
  CREATE SEQUENCE _ermrest.rid_seq NO CYCLE;
END IF;

PERFORM _ermrest.create_domain_if_not_exists('public', 'longtext', 'text');
PERFORM _ermrest.create_domain_if_not_exists('public', 'markdown', 'text');
PERFORM _ermrest.create_domain_if_not_exists('public', 'gene_sequence', 'text');
PERFORM _ermrest.create_domain_if_not_exists('public', 'ermrest_rid', 'text');
PERFORM _ermrest.create_domain_if_not_exists('public', 'ermrest_rcb', 'text');
PERFORM _ermrest.create_domain_if_not_exists('public', 'ermrest_rmb', 'text');
PERFORM _ermrest.create_domain_if_not_exists('public', 'ermrest_rct', 'timestamptz');
PERFORM _ermrest.create_domain_if_not_exists('public', 'ermrest_rmt', 'timestamptz');
PERFORM _ermrest.create_domain_if_not_exists('public', 'ermrest_uri', 'text');
PERFORM _ermrest.create_domain_if_not_exists('public', 'ermrest_curie', 'text');

-- use as a BEFORE INSERT UPDATE PER ROW trigger...
CREATE OR REPLACE FUNCTION _ermrest.maintain_row() RETURNS TRIGGER AS $$
DECLARE
  colrow RECORD;
  newj jsonb;
  oldj jsonb;
  val text;
BEGIN
  IF TG_OP = 'INSERT' THEN
    newj := to_jsonb(NEW);
    IF newj ? 'RID' AND NEW."RID" IS NULL THEN
      NEW."RID" := _ermrest.urlb32_encode(nextval('_ermrest.rid_seq'));
    END IF;
    IF newj ? 'RCB' AND NEW."RCB" IS NULL THEN
      NEW."RCB" := _ermrest.current_client();
    END IF;
    IF newj ? 'RCT' AND NEW."RCT" IS NULL THEN
      NEW."RCT" := now();
    END IF;
    IF newj ? 'RMB' THEN NEW."RMB" := _ermrest.current_client(); END IF;
    IF newj ? 'RMT' THEN NEW."RMT" := now(); END IF;

    -- find columns of this row using ermrest_uri or ermrest_curie domains
    FOR colrow IN
      SELECT c.*
      FROM _ermrest.known_schemas s
      JOIN _ermrest.known_tables t ON (s."RID" = t.schema_rid)
      JOIN _ermrest.known_columns c ON (t."RID" = c.table_rid)
      JOIN _ermrest.known_types typ ON (typ."RID" = c.type_rid)
      JOIN _ermrest.known_schemas s2 ON (s2."RID" = typ.schema_rid)
      WHERE s.schema_name = TG_TABLE_SCHEMA
        AND t.table_name = TG_TABLE_NAME
	AND typ.type_name IN ('ermrest_uri', 'ermrest_curie')
	AND c.column_name IN ('URI', 'ID', 'uri', 'id')
	AND s2.schema_name = 'public'
    LOOP
      -- we can only handle these two standard column names
      -- because plpgsql doesn't provide computed field access like NEW[colname]
      IF colrow.column_name = 'uri' THEN
         val := NEW.uri;
      ELSIF colrow.column_name = 'id' THEN
         val := NEW.id;
      ELSIF colrow.column_name = 'URI' THEN
         val := NEW."URI";
      ELSIF colrow.column_name = 'ID' THEN
         val := NEW."ID";
      END IF;

      -- check whether supplied value looks like a template containing '{RID}' and expand it
      IF val ~ '[{]RID[}]' THEN
         val := regexp_replace(val, '[{]RID[}]', NEW."RID");
         IF colrow.column_name = 'uri' THEN
            NEW.uri := val;
         ELSIF colrow.column_name = 'id' THEN
            NEW.id := val;
         ELSIF colrow.column_name = 'URI' THEN
            NEW."URI" := val;
         ELSIF colrow.column_name = 'ID' THEN
            NEW."ID" := val;
	    
         END IF;
      END IF;
    END LOOP;
  ELSEIF TG_OP = 'UPDATE' THEN
    -- do not allow values to change... is this too strict?
    oldj := to_jsonb(OLD);
    IF oldj ? 'RID' THEN NEW."RID" := OLD."RID"; END IF;
    IF oldj ? 'RCB' THEN NEW."RCB" := OLD."RCB"; END IF;
    IF oldj ? 'RCT' THEN NEW."RCT" := OLD."RCT"; END IF;

    IF oldj ? 'RMB' THEN NEW."RMB" := _ermrest.current_client(); END IF;
    IF oldj ? 'RMT' THEN NEW."RMT" := now(); END IF;
  END IF;
  RETURN NEW;
END;
$$ LANGUAGE plpgsql;

IF (SELECT True FROM information_schema.tables WHERE table_schema = '_ermrest' AND table_name = 'model_last_modified') IS NULL THEN
  CREATE TABLE _ermrest.model_last_modified (
    ts timestamptz PRIMARY KEY,
    "RCB" ermrest_rcb DEFAULT _ermrest.current_client()
  );
END IF;

IF (SELECT True FROM information_schema.tables WHERE table_schema = '_ermrest' AND table_name = 'model_modified') IS NULL THEN
  CREATE TABLE _ermrest.model_modified (
    ts timestamptz PRIMARY KEY,
    "RCB" ermrest_rcb DEFAULT _ermrest.current_client()
  );
END IF;

IF (SELECT True FROM information_schema.tables WHERE table_schema = '_ermrest' AND table_name = 'catalog_amended') IS NULL THEN
  CREATE TABLE _ermrest.catalog_amended (
    ts timestamptz PRIMARY KEY,
    during tstzrange NOT NULL,
    "RCB" ermrest_rcb DEFAULT _ermrest.current_client()
  );
END IF;

IF (SELECT True FROM information_schema.tables WHERE table_schema = '_ermrest' AND table_name = 'known_catalogs') IS NULL THEN
  CREATE TABLE _ermrest.known_catalogs (
    "RID" ermrest_rid PRIMARY KEY DEFAULT '0',
    "RCT" ermrest_rct NOT NULL DEFAULT now(),
    "RMT" ermrest_rmt NOT NULL DEFAULT now(),
    "RCB" ermrest_rcb DEFAULT _ermrest.current_client(),
    "RMB" ermrest_rmb DEFAULT _ermrest.current_client(),
    acls jsonb NOT NULL DEFAULT '{}',
    annotations jsonb NOT NULL DEFAULT '{}',
    CHECK("RID" = '0')
  );
  INSERT INTO _ermrest.known_catalogs ("RID", acls, annotations) VALUES ('0', '{}', '{}');
END IF;

IF (SELECT True FROM information_schema.tables WHERE table_schema = '_ermrest' AND table_name = 'known_schemas') IS NULL THEN
  CREATE TABLE _ermrest.known_schemas (
    "RID" ermrest_rid PRIMARY KEY DEFAULT _ermrest.urlb32_encode(nextval('_ermrest.rid_seq')),
    "RCT" ermrest_rct NOT NULL DEFAULT now(),
    "RMT" ermrest_rmt NOT NULL DEFAULT now(),
    "RCB" ermrest_rcb DEFAULT _ermrest.current_client(),
    "RMB" ermrest_rmb DEFAULT _ermrest.current_client(),
<<<<<<< HEAD
    oid oid UNIQUE NOT NULL,
    schema_name text UNIQUE NOT NULL,
    "comment" text,
    acls jsonb NOT NULL DEFAULT '{}',
    annotations jsonb NOT NULL DEFAULT '{}'
=======
    oid oid UNIQUE DEFERRABLE NOT NULL,
    schema_name text UNIQUE DEFERRABLE NOT NULL,
    "comment" text
>>>>>>> de5a9233
  );
END IF;

IF (SELECT True FROM information_schema.tables WHERE table_schema = '_ermrest' AND table_name = 'known_types') IS NULL THEN
  CREATE TABLE _ermrest.known_types (
    "RID" ermrest_rid PRIMARY KEY DEFAULT _ermrest.urlb32_encode(nextval('_ermrest.rid_seq')),
    "RCT" ermrest_rct NOT NULL DEFAULT now(),
    "RMT" ermrest_rmt NOT NULL DEFAULT now(),
    "RCB" ermrest_rcb DEFAULT _ermrest.current_client(),
    "RMB" ermrest_rmb DEFAULT _ermrest.current_client(),
    oid oid UNIQUE DEFERRABLE NOT NULL,
    schema_rid text NOT NULL REFERENCES _ermrest.known_schemas("RID") ON DELETE CASCADE,
    type_name text NOT NULL,
    array_element_type_rid text REFERENCES _ermrest.known_types("RID"),
    domain_element_type_rid text REFERENCES _ermrest.known_types("RID"),
    domain_notnull boolean,
    domain_default text,
    "comment" text,
    UNIQUE(schema_rid, type_name) DEFERRABLE,
    CHECK(array_element_type_rid IS NULL OR domain_element_type_rid IS NULL)
  );
  CREATE INDEX known_types_basetype_idx
  ON _ermrest.known_types (array_element_type_rid NULLS FIRST, domain_element_type_rid NULLS FIRST);
END IF;

IF (SELECT True FROM information_schema.tables WHERE table_schema = '_ermrest' AND table_name = 'known_tables') IS NULL THEN
  CREATE TABLE _ermrest.known_tables (
    "RID" ermrest_rid PRIMARY KEY DEFAULT _ermrest.urlb32_encode(nextval('_ermrest.rid_seq')),
    "RCT" ermrest_rct NOT NULL DEFAULT now(),
    "RMT" ermrest_rmt NOT NULL DEFAULT now(),
    "RCB" ermrest_rcb DEFAULT _ermrest.current_client(),
    "RMB" ermrest_rmb DEFAULT _ermrest.current_client(),
    oid oid UNIQUE DEFERRABLE NOT NULL,
    schema_rid text NOT NULL REFERENCES _ermrest.known_schemas("RID") ON DELETE CASCADE,
    table_name text NOT NULL,
    table_kind text NOT NULL,
    "comment" text,
<<<<<<< HEAD
    acls jsonb NOT NULL DEFAULT '{}',
    annotations jsonb NOT NULL DEFAULT '{}',
    UNIQUE(schema_rid, table_name)
=======
    UNIQUE(schema_rid, table_name) DEFERRABLE
>>>>>>> de5a9233
  );
END IF;

IF (SELECT True FROM information_schema.tables WHERE table_schema = '_ermrest' AND table_name = 'table_last_modified') IS NULL THEN
  CREATE TABLE _ermrest.table_last_modified (
    table_rid text PRIMARY KEY REFERENCES _ermrest.known_tables("RID") ON DELETE CASCADE,
    ts timestamptz,
    "RCB" ermrest_rcb DEFAULT _ermrest.current_client()
  );
  CREATE INDEX tlm_ts_rid ON _ermrest.table_last_modified (ts, table_rid);
END IF;

IF (SELECT True FROM information_schema.tables WHERE table_schema = '_ermrest' AND table_name = 'table_modified') IS NULL THEN
  CREATE TABLE _ermrest.table_modified (
    ts timestamptz,
    table_rid text,
    "RCB" ermrest_rcb DEFAULT _ermrest.current_client(),
    PRIMARY KEY (ts, table_rid)
  );
END IF;

IF (SELECT True FROM information_schema.tables WHERE table_schema = '_ermrest_history' AND table_name = 'visible_entities') IS NULL THEN
  CREATE TABLE _ermrest_history.visible_entities (
    entity_rid text NOT NULL,
    table_rid text NOT NULL,
    during tstzrange NOT NULL,
    PRIMARY KEY (table_rid, entity_rid, during)
  );
  CREATE INDEX ve_open_idx ON _ermrest_history.visible_entities (table_rid, entity_rid, lower(during)) WHERE upper(during) IS NULL;
  CREATE INDEX ve_resolve_idx ON _ermrest_history.visible_entities (entity_rid, during);

  -- logic to perform one-time conversion associated with creation of visible_entities on existing catalogs
  CREATE OR REPLACE FUNCTION _ermrest.htable_to_visible_entities(trid text, sname text, tname text, htname text) RETURNS void AS $$
  DECLARE
    record record;
    prev_record record;
    prev_record_rid text;
    prev_born timestamptz;
  BEGIN
    -- we can assume the visible_entities table contains NO records for this table yet
    prev_born := NULL;
    FOR record IN
      EXECUTE 'SELECT "RID"::text, during FROM _ermrest_history.' || quote_ident(htname) || ' h ORDER BY "RID", during'
    LOOP
      IF prev_born IS NOT NULL THEN
        IF record."RID" = prev_record."RID" AND (prev_record.during -|- record.during OR prev_record.during && record.during) THEN
          -- this is a continuation of previous interval
          record.during := prev_record.during + record.during; -- tolerate imprecise history ranges
          prev_record := record;
          CONTINUE;
        ELSE
          -- last record is final part of previous interval
	  INSERT INTO _ermrest_history.visible_entities (entity_rid, table_rid, during)
	  VALUES (prev_record."RID", trid, tstzrange(prev_born, upper(prev_record.during), '[)'));
	END IF;
      END IF;
      -- this begins the first (or next interval if previous was flushed above)
      prev_record := record;
      prev_born := lower(record.during);
    END LOOP;
    IF prev_born IS NOT NULL THEN
      -- flush final interval of iteration
      INSERT INTO _ermrest_history.visible_entities (entity_rid, table_rid, during)
      VALUES (prev_record."RID", trid, tstzrange(prev_born, upper(prev_record.during), '[)'));
    END IF;
  END;
  $$ LANGUAGE plpgsql;
END IF;

IF (SELECT True FROM information_schema.tables WHERE table_schema = '_ermrest' AND table_name = 'known_columns') IS NULL THEN
  CREATE TABLE _ermrest.known_columns (
    "RID" ermrest_rid PRIMARY KEY DEFAULT _ermrest.urlb32_encode(nextval('_ermrest.rid_seq')),
    "RCT" ermrest_rct NOT NULL DEFAULT now(),
    "RMT" ermrest_rmt NOT NULL DEFAULT now(),
    "RCB" ermrest_rcb DEFAULT _ermrest.current_client(),
    "RMB" ermrest_rmb DEFAULT _ermrest.current_client(),
    table_rid text NOT NULL REFERENCES _ermrest.known_tables("RID") ON DELETE CASCADE,
    column_num int NOT NULL,
    column_name text NOT NULL,
    type_rid text NOT NULL REFERENCES _ermrest.known_types("RID") ON DELETE CASCADE,
    not_null boolean NOT NULL,
    column_default text,
    "comment" text,
    acls jsonb NOT NULL DEFAULT '{}',
    annotations jsonb NOT NULL DEFAULT '{}',
    UNIQUE(table_rid, column_num) DEFERRABLE,
    UNIQUE(table_rid, column_name) DEFERRABLE
  );
ELSE
  ALTER TABLE _ermrest.known_columns
    DROP CONSTRAINT known_columns_table_rid_column_name_key,
    DROP CONSTRAINT known_columns_table_rid_column_num_key,
    ADD CONSTRAINT known_columns_table_rid_column_name_key UNIQUE (table_rid, column_name) DEFERRABLE,
    ADD CONSTRAINT known_columns_table_rid_column_num_key UNIQUE (table_rid, column_num) DEFERRABLE;
END IF;

IF (SELECT True FROM information_schema.tables WHERE table_schema = '_ermrest' AND table_name = 'known_pseudo_notnulls') IS NULL THEN
  CREATE TABLE _ermrest.known_pseudo_notnulls (
    "RID" ermrest_rid PRIMARY KEY DEFAULT _ermrest.urlb32_encode(nextval('_ermrest.rid_seq')),
    "RCT" ermrest_rct NOT NULL DEFAULT now(),
    "RMT" ermrest_rmt NOT NULL DEFAULT now(),
    "RCB" ermrest_rcb DEFAULT _ermrest.current_client(),
    "RMB" ermrest_rmb DEFAULT _ermrest.current_client(),
    column_rid text NOT NULL UNIQUE REFERENCES _ermrest.known_columns("RID") ON DELETE CASCADE
  );
END IF;

IF (SELECT True FROM information_schema.tables WHERE table_schema = '_ermrest' AND table_name = 'known_keys') IS NULL THEN
  CREATE TABLE _ermrest.known_keys (
    "RID" ermrest_rid PRIMARY KEY DEFAULT _ermrest.urlb32_encode(nextval('_ermrest.rid_seq')),
    "RCT" ermrest_rct NOT NULL DEFAULT now(),
    "RMT" ermrest_rmt NOT NULL DEFAULT now(),
    "RCB" ermrest_rcb DEFAULT _ermrest.current_client(),
    "RMB" ermrest_rmb DEFAULT _ermrest.current_client(),
    oid oid UNIQUE DEFERRABLE NOT NULL,
    schema_rid text NOT NULL REFERENCES _ermrest.known_schemas("RID") ON DELETE CASCADE,
    constraint_name text NOT NULL,
    table_rid text NOT NULL REFERENCES _ermrest.known_tables("RID") ON DELETE CASCADE,
    column_rids jsonb NOT NULL, -- store as RID->null hashmap
    "comment" text,
<<<<<<< HEAD
    annotations jsonb NOT NULL DEFAULT '{}',
    UNIQUE(schema_rid, constraint_name)
=======
    UNIQUE(schema_rid, constraint_name) DEFERRABLE
>>>>>>> de5a9233
  );
END IF;

IF (SELECT True FROM information_schema.tables WHERE table_schema = '_ermrest' AND table_name = 'known_pseudo_keys') IS NULL THEN
  CREATE TABLE _ermrest.known_pseudo_keys (
    "RID" ermrest_rid PRIMARY KEY DEFAULT _ermrest.urlb32_encode(nextval('_ermrest.rid_seq')),
    "RCT" ermrest_rct NOT NULL DEFAULT now(),
    "RMT" ermrest_rmt NOT NULL DEFAULT now(),
    "RCB" ermrest_rcb DEFAULT _ermrest.current_client(),
    "RMB" ermrest_rmb DEFAULT _ermrest.current_client(),
    constraint_name text UNIQUE DEFERRABLE,
    table_rid text NOT NULL REFERENCES _ermrest.known_tables("RID") ON DELETE CASCADE,
    column_rids jsonb NOT NULL, -- store as RID->null hashmap
    "comment" text,
    annotations jsonb NOT NULL DEFAULT '{}'
  );
END IF;

CREATE OR REPLACE FUNCTION _ermrest.fkey_fk_column_rids(column_rid_map jsonb) RETURNS jsonb IMMUTABLE AS $$
SELECT jsonb_build_object(fk_column_rid, NULL::text)
FROM jsonb_each_text(column_rid_map) s(fk_column_rid, pk_column_rid)
$$ LANGUAGE SQL;

CREATE OR REPLACE FUNCTION _ermrest.fkey_pk_column_rids(column_rid_map jsonb) RETURNS jsonb IMMUTABLE AS $$
SELECT jsonb_build_object(pk_column_rid, NULL::text)
FROM jsonb_each_text(column_rid_map) s(fk_column_rid, pk_column_rid)
$$ LANGUAGE SQL;

IF (SELECT True FROM information_schema.tables WHERE table_schema = '_ermrest' AND table_name = 'known_fkeys') IS NULL THEN
  CREATE TABLE _ermrest.known_fkeys (
    "RID" ermrest_rid PRIMARY KEY DEFAULT _ermrest.urlb32_encode(nextval('_ermrest.rid_seq')),
    "RCT" ermrest_rct NOT NULL DEFAULT now(),
    "RMT" ermrest_rmt NOT NULL DEFAULT now(),
    "RCB" ermrest_rcb DEFAULT _ermrest.current_client(),
    "RMB" ermrest_rmb DEFAULT _ermrest.current_client(),
    oid oid UNIQUE DEFERRABLE NOT NULL,
    schema_rid text NOT NULL REFERENCES _ermrest.known_schemas("RID") ON DELETE CASCADE,
    constraint_name text NOT NULL,
    fk_table_rid text NOT NULL REFERENCES _ermrest.known_tables("RID") ON DELETE CASCADE,
    pk_table_rid text NOT NULL REFERENCES _ermrest.known_tables("RID") ON DELETE CASCADE,
    column_rid_map jsonb NOT NULL, -- store as fk->pk RID hashmap
    delete_rule text NOT NULL,
    update_rule text NOT NULL,
    "comment" text,
<<<<<<< HEAD
    acls jsonb NOT NULL DEFAULT '{}',
    annotations jsonb NOT NULL DEFAULT '{}',
    UNIQUE(schema_rid, constraint_name)
=======
    UNIQUE(schema_rid, constraint_name) DEFERRABLE
>>>>>>> de5a9233
  );
END IF;

IF (SELECT True FROM information_schema.tables WHERE table_schema = '_ermrest' AND table_name = 'known_pseudo_fkeys') IS NULL THEN
  CREATE TABLE _ermrest.known_pseudo_fkeys (
    "RID" ermrest_rid PRIMARY KEY DEFAULT _ermrest.urlb32_encode(nextval('_ermrest.rid_seq')),
    "RCT" ermrest_rct NOT NULL DEFAULT now(),
    "RMT" ermrest_rmt NOT NULL DEFAULT now(),
    "RCB" ermrest_rcb DEFAULT _ermrest.current_client(),
    "RMB" ermrest_rmb DEFAULT _ermrest.current_client(),
    constraint_name text NOT NULL UNIQUE DEFERRABLE,
    fk_table_rid text NOT NULL REFERENCES _ermrest.known_tables("RID") ON DELETE CASCADE,
    pk_table_rid text NOT NULL REFERENCES _ermrest.known_tables("RID") ON DELETE CASCADE,
    column_rid_map jsonb NOT NULL, -- store as fk->pk RID hashmap
    "comment" text,
    acls jsonb NOT NULL DEFAULT '{}',
    annotations jsonb NOT NULL DEFAULT '{}'
  );
END IF;

CREATE OR REPLACE FUNCTION _ermrest.column_invalidate() RETURNS TRIGGER AS $$
BEGIN
  DELETE FROM _ermrest.known_keys k WHERE k.column_rids ? OLD."RID";
  DELETE FROM _ermrest.known_pseudo_keys k WHERE k.column_rids ? OLD."RID";
  DELETE FROM _ermrest.known_fkeys k
  WHERE _ermrest.fkey_fk_column_rids(k.column_rid_map) ? OLD."RID"
     OR _ermrest.fkey_pk_column_rids(k.column_rid_map) ? OLD."RID";
  DELETE FROM _ermrest.known_pseudo_fkeys k
  WHERE _ermrest.fkey_fk_column_rids(k.column_rid_map) ? OLD."RID"
     OR _ermrest.fkey_pk_column_rids(k.column_rid_map) ? OLD."RID";
  PERFORM _ermrest.model_version_bump();
  RETURN NULL;
END;
$$ LANGUAGE plpgsql;

IF COALESCE(
     (SELECT False
      FROM information_schema.triggers tg
      WHERE tg.event_object_schema = '_ermrest'
        AND tg.event_object_table = 'known_columns'
        AND tg.trigger_name = 'column_invalidate'
        AND tg.event_manipulation = 'DELETE'),
     True) THEN
  CREATE TRIGGER column_invalidate
    AFTER DELETE ON _ermrest.known_columns
    FOR EACH ROW EXECUTE PROCEDURE _ermrest.column_invalidate();
END IF;

CREATE OR REPLACE FUNCTION _ermrest.find_schema_rid(sname text) RETURNS text AS $$
  SELECT s."RID" FROM _ermrest.known_schemas s
  WHERE schema_name = $1;
$$ LANGUAGE SQL;

CREATE OR REPLACE FUNCTION _ermrest.find_table_rid(sname text, tname text) RETURNS text AS $$
  SELECT t."RID"
  FROM _ermrest.known_schemas s
  JOIN _ermrest.known_tables t ON (s."RID" = t.schema_rid)
  WHERE s.schema_name = $1 AND t.table_name = $2;
$$ LANGUAGE SQL;

CREATE OR REPLACE FUNCTION _ermrest.find_column_rid(sname text, tname text, cname text) RETURNS text AS $$
  SELECT c."RID"
  FROM _ermrest.known_schemas s
  JOIN _ermrest.known_tables t ON (s."RID" = t.schema_rid)
  JOIN _ermrest.known_columns c ON (t."RID" = c.table_rid)
  WHERE s.schema_name = $1 AND t.table_name = $2 AND c.column_name = $3;
$$ LANGUAGE SQL;

CREATE OR REPLACE VIEW _ermrest.introspect_schemas AS
  SELECT
    nc.oid,
    nc.nspname::text AS schema_name,
    obj_description(nc.oid)::text AS "comment"
  FROM pg_catalog.pg_namespace nc
  WHERE nc.nspname NOT IN ('information_schema', 'pg_toast', '_ermrest_history')
    AND nc.nspname !~ '^pg_(toast_)?temp_'
    AND NOT pg_is_other_temp_schema(nc.oid)
;

CREATE OR REPLACE VIEW _ermrest.introspect_types AS
  -- base types
  SELECT
    t.oid as "oid",
    s."RID" as "schema_rid",
    pg_catalog.format_type(t.oid, NULL)::text AS "type_name",
    NULL::text AS "array_element_type_rid",
    NULL::text AS "domain_element_type_rid",
    NULL::boolean AS "domain_notnull",
    NULL::text AS domain_default,
    pg_catalog.obj_description(t.oid, 'pg_type')::text as "comment"
  FROM pg_catalog.pg_type t
  JOIN _ermrest.known_schemas s ON (t.typnamespace = s.oid)
  WHERE t.typtype != 'd'::char
    AND t.typelem = 0::oid
    AND t.typrelid = 0
    AND NOT EXISTS(SELECT 1 FROM pg_catalog.pg_type el WHERE el.typarray = t.oid)
    AND pg_catalog.pg_type_is_visible(t.oid)

  UNION

  -- array types
  SELECT
    t.oid as "oid",
    s."RID" as "schema_rid",
    pg_catalog.format_type(t.oid, NULL)::text AS "type_name",
    ekt."RID" as "array_element_type_rid",
    NULL::text AS "domain_element_type_rid",
    NULL::boolean AS "domain_notnull",
    NULL::text AS domain_default,
    NULL::text AS "comment"
  FROM pg_catalog.pg_type t
  JOIN _ermrest.known_schemas s ON (t.typnamespace = s.oid)
  JOIN pg_catalog.pg_type et ON (et.typarray = t.oid)
  JOIN _ermrest.known_types ekt ON (et.oid = ekt.oid)
  WHERE t.typtype != 'd'::char
    AND et.typelem = 0::oid
    AND et.typrelid = 0
    AND pg_catalog.pg_type_is_visible(t.oid)

  UNION

  -- domains
  SELECT
    t.oid as "oid",
    s."RID" as "schema_rid",
    pg_catalog.format_type(t.oid, NULL)::text AS "type_name",
    NULL::text AS array_element_type_rid,
    ekt."RID" as "domain_element_type_rid",
    t.typnotnull AS "domain_notnull",
    t.typdefault::text AS "domain_value",
    d.description::text as "comment"
  FROM pg_catalog.pg_type t
  JOIN _ermrest.known_schemas s ON (t.typnamespace = s.oid)
  JOIN _ermrest.known_types ekt ON (t.typbasetype = ekt.oid)
  LEFT JOIN pg_catalog.pg_description d ON (d.classoid = t.tableoid AND d.objoid = t.oid AND d.objsubid = 0)
  WHERE t.typtype = 'd'
    AND pg_catalog.pg_type_is_visible(t.oid)
;

CREATE OR REPLACE VIEW _ermrest.introspect_tables AS
  SELECT
    c.oid AS oid,
    s."RID" AS schema_rid,
    c.relname::text AS table_name,
    c.relkind::text AS table_kind,
    obj_description(c.oid)::text AS "comment"
  FROM pg_catalog.pg_class c
  JOIN _ermrest.known_schemas s ON (c.relnamespace = s.oid)
  WHERE c.relkind IN ('r'::"char", 'v'::"char", 'f'::"char", 'm'::"char")
    AND s.schema_name != 'pg_catalog' -- we need types but not tables from this schema...
;

CREATE OR REPLACE VIEW _ermrest.introspect_columns AS
  SELECT
    kt."RID" AS table_rid,
    a.attnum::int AS column_num,
    a.attname::text AS column_name,
    kty."RID" AS type_rid,
    a.attnotnull AS not_null,
    pg_get_expr(ad.adbin, ad.adrelid)::text AS column_default,
    col_description(kt.oid, a.attnum)::text AS comment
  FROM pg_catalog.pg_attribute a
  JOIN _ermrest.known_tables kt ON (a.attrelid = kt.oid)
  JOIN _ermrest.known_types kty ON (a.atttypid = kty.oid)
  LEFT JOIN pg_catalog.pg_attrdef ad ON (a.attrelid = ad.adrelid AND a.attnum = ad.adnum)
  WHERE a.attnum > 0
    AND NOT a.attisdropped
;

CREATE OR REPLACE VIEW _ermrest.introspect_keys AS
  SELECT
    con.oid AS "oid",
    ks."RID" AS "schema_rid",
    con.conname::information_schema.sql_identifier::text AS constraint_name,
    kt."RID" AS "table_rid",
    con.conkey AS "conkey",
    cols.col_rids AS "column_rids",
    obj_description(con.oid)::text AS comment
  FROM pg_constraint con
  JOIN _ermrest.known_schemas ks ON (ks.oid = con.connamespace)
  JOIN pg_class pkcl ON (con.conrelid = pkcl.oid AND con.contype = ANY (ARRAY['u'::"char",'p'::"char"]))
  JOIN _ermrest.known_tables kt ON (pkcl.oid = kt.oid)
  JOIN LATERAL (
    SELECT
      jsonb_object_agg(kc."RID", NULL::text)
    FROM unnest(con.conkey) ca(attnum)
    JOIN _ermrest.known_columns kc ON (kc.table_rid = kt."RID" AND kc.column_num = ca.attnum)
  ) cols(col_rids) ON (True)
  WHERE has_table_privilege(pkcl.oid, 'INSERT, UPDATE, DELETE, TRUNCATE, REFERENCES, TRIGGER'::text)
     OR has_any_column_privilege(pkcl.oid, 'INSERT, UPDATE, REFERENCES'::text)
;

CREATE OR REPLACE VIEW _ermrest.introspect_fkeys AS
  SELECT
    con.oid AS "oid",
    s."RID" AS schema_rid,
    con.conname::information_schema.sql_identifier::text AS constraint_name,
    fk_kt."RID" AS fk_table_rid,
    pk_kt."RID" AS pk_table_rid,
    cols.col_map AS column_rid_map,
    CASE con.confdeltype
       WHEN 'c'::"char" THEN 'CASCADE'::text
       WHEN 'n'::"char" THEN 'SET NULL'::text
       WHEN 'd'::"char" THEN 'SET DEFAULT'::text
       WHEN 'r'::"char" THEN 'RESTRICT'::text
       WHEN 'a'::"char" THEN 'NO ACTION'::text
       ELSE NULL::text
    END AS delete_rule,
    CASE con.confupdtype
       WHEN 'c'::"char" THEN 'CASCADE'::text
       WHEN 'n'::"char" THEN 'SET NULL'::text
       WHEN 'd'::"char" THEN 'SET DEFAULT'::text
       WHEN 'r'::"char" THEN 'RESTRICT'::text
       WHEN 'a'::"char" THEN 'NO ACTION'::text
       ELSE NULL::text
    END AS update_rule,
    obj_description(con.oid)::text AS comment
  FROM pg_constraint con
  JOIN _ermrest.known_schemas s ON (s.oid = con.connamespace)
  JOIN pg_class fkcl ON (con.conrelid = fkcl.oid)
  JOIN pg_class kcl ON (con.confrelid = kcl.oid)
  JOIN _ermrest.known_tables fk_kt ON (fkcl.oid = fk_kt.oid)
  JOIN _ermrest.known_tables pk_kt ON (kcl.oid = pk_kt.oid)
  JOIN LATERAL (
    SELECT
      jsonb_object_agg(fk_kc."RID", pk_kc."RID")
    FROM unnest(con.conkey, con.confkey) ca(fk_attnum, pk_attnum)
    JOIN _ermrest.known_columns fk_kc ON (fk_kc.table_rid = fk_kt."RID" AND fk_kc.column_num = ca.fk_attnum)
    JOIN _ermrest.known_columns pk_kc ON (pk_kc.table_rid = pk_kt."RID" AND pk_kc.column_num = ca.pk_attnum)
  ) cols(col_map) ON (True)
  WHERE con.contype = 'f'::"char"
    AND (   pg_has_role(kcl.relowner, 'USAGE'::text) 
         OR has_table_privilege(kcl.oid, 'INSERT, UPDATE, DELETE, TRUNCATE, REFERENCES, TRIGGER'::text)
         OR has_any_column_privilege(kcl.oid, 'INSERT, UPDATE, REFERENCES'::text))
    AND (   pg_has_role(fkcl.relowner, 'USAGE'::text) 
         OR has_table_privilege(fkcl.oid, 'INSERT, UPDATE, DELETE, TRUNCATE, REFERENCES, TRIGGER'::text)
         OR has_any_column_privilege(fkcl.oid, 'INSERT, UPDATE, REFERENCES'::text))
;

CREATE OR REPLACE FUNCTION _ermrest.insert_types() RETURNS int AS $$
DECLARE
  had_changes int;
BEGIN
  WITH inserted AS (
    INSERT INTO _ermrest.known_types (
      oid,
      schema_rid,
      type_name,
      array_element_type_rid,
      domain_element_type_rid,
      domain_notnull,
      domain_default,
      "comment"
    )
    SELECT
      it.oid,
      it.schema_rid,
      it.type_name,
      it.array_element_type_rid,
      it.domain_element_type_rid,
      it.domain_notnull,
      it.domain_default,
      it."comment"
    FROM _ermrest.introspect_types it
    LEFT OUTER JOIN _ermrest.known_types kt ON (it.oid = kt.oid)
    WHERE kt.oid IS NULL
    RETURNING "RID"
  ) SELECT count(*) INTO had_changes FROM inserted;
  RETURN had_changes;
END;
$$ LANGUAGE plpgsql;

CREATE OR REPLACE FUNCTION _ermrest.table_change() RETURNS TRIGGER AS $$
DECLARE
  trid text;
BEGIN
  IF TG_OP IN ('INSERT', 'UPDATE', 'DELETE', 'TRUNCATE') THEN
    SELECT "RID" INTO trid FROM _ermrest.known_tables t WHERE t.oid = TG_RELID;
    PERFORM _ermrest.data_change_event(trid);
  END IF;
  RETURN NULL;
END;
$$ LANGUAGE plpgsql;

CREATE OR REPLACE FUNCTION _ermrest.enable_table_history(table_rid text, heal_existing boolean) RETURNS void AS $func$
DECLARE
  sname text;
  tname text;
  htname text;
  otname text;
  ntname text;
  htable_exists bool;
  old_trigger_exists bool;
  new_trigger_exists bool;
  old_exclusion_exists bool;
BEGIN
  SELECT s.schema_name, t.table_name INTO sname, tname
  FROM _ermrest.known_tables t
  JOIN _ermrest.known_schemas s ON (t.schema_rid = s."RID")
  LEFT OUTER JOIN pg_catalog.pg_trigger tg ON (t.oid = tg.tgrelid AND tg.tgname = 'ermrest_table_change')
  WHERE t."RID" = $1
    AND t.table_kind = 'r'
    AND s.schema_name NOT IN ('pg_catalog', '_ermrest', '_ermrest_history')
    AND tg.tgrelid IS NULL;

  IF sname IS NOT NULL THEN
    EXECUTE
      'CREATE TRIGGER ermrest_table_change'
      ' AFTER INSERT OR UPDATE OR DELETE OR TRUNCATE ON ' || quote_ident(sname) || '.' || quote_ident(tname) ||
      ' FOR EACH STATEMENT EXECUTE PROCEDURE _ermrest.table_change();' ;
  END IF;

  SELECT
    s.schema_name,
    t.table_name,
    it.relname IS NOT NULL,
    tgo.trigger_name IS NOT NULL,
    tgn.trigger_name IS NOT NULL,
    xc.conname IS NOT NULL
  INTO
    sname,
    tname,
    htable_exists,
    old_trigger_exists,
    new_trigger_exists,
    old_exclusion_exists
  FROM _ermrest.known_tables t
  JOIN _ermrest.known_schemas s ON (t.schema_rid = s."RID")
  JOIN pg_catalog.pg_namespace hs ON (hs.nspname = '_ermrest_history')
  LEFT OUTER JOIN pg_catalog.pg_class it
    ON (it.relnamespace = hs.oid
        AND it.relname = CASE WHEN s.schema_name = '_ermrest' THEN t.table_name ELSE 't' || t."RID" END)
  LEFT OUTER JOIN information_schema.triggers tgo
    ON (tgo.event_object_schema = s.schema_name
        AND tgo.event_object_table = t.table_name
	AND tgo.trigger_name = 'ermrest_history'
	AND tgo.event_manipulation = 'INSERT') -- ignore UPDATE/DELETE that would duplicate table names...
  LEFT OUTER JOIN information_schema.triggers tgn
    ON (tgn.event_object_schema = s.schema_name
        AND tgn.event_object_table = t.table_name
	AND tgn.trigger_name = 'ermrest_history_insert'
	AND tgn.event_manipulation = 'INSERT') -- ignore UPDATE/DELETE that would duplicate table names...
  LEFT OUTER JOIN pg_catalog.pg_constraint xc
    ON (xc.conname = it.relname || '_RID_during_excl'
        AND xc.connamespace = hs.oid
	AND xc.conrelid = it.oid
	AND xc.contype = 'x')
  WHERE t."RID" = $1
  AND t.table_kind = 'r'
  AND s.schema_name NOT IN ('pg_catalog')
  AND (SELECT True FROM _ermrest.known_columns c WHERE c.table_rid = t."RID" AND c.column_name = 'RID')
  AND (SELECT True FROM _ermrest.known_columns c WHERE c.table_rid = t."RID" AND c.column_name = 'RMT')
  AND (SELECT True FROM _ermrest.known_columns c WHERE c.table_rid = t."RID" AND c.column_name = 'RMB')
  ;

  IF sname IS NULL THEN RETURN; END IF;

  -- use literal table name for internal schema, but table_rid for user-generated data.
  -- we do the same for column names within the history jsonb rowdata blobs below.
  htname := CASE WHEN sname = '_ermrest' THEN tname ELSE 't' || table_rid END;
  otname := '_ermrest_oldtuples_t' || table_rid;
  ntname := '_ermrest_newtuples_t' || table_rid;

  IF NOT htable_exists
  THEN
    -- avoid doing dynamic SQL during every trigger event by generating a custom function per table here...
    EXECUTE
      'CREATE TABLE _ermrest_history.' || quote_ident(htname) || '('
      '  "RID" text NOT NULL,'
      '  during tstzrange NOT NULL,'
      '  "RMB" text,'
      '  rowdata jsonb NOT NULL,'
      '  UNIQUE("RID", during)'
      ');' ;
  END IF;

  IF old_exclusion_exists
  THEN
    EXECUTE 'ALTER TABLE _ermrest_history.' || quote_ident(htname) ||
      ' DROP CONSTRAINT ' || quote_ident(htname || '_RID_during_excl') || ','
      ' ADD CONSTRAINT ' || quote_ident(htname || '_RID_during_idx') || ' UNIQUE ("RID", during) ;' ;
  END IF;

  EXECUTE 'COMMENT ON TABLE _ermrest_history.' || quote_ident(htname) || ' IS '
    || quote_literal('History from ' || now()::text || ' for table ' || quote_ident(sname) || '.' || quote_ident(tname)) || ';';

  IF old_trigger_exists
  THEN
    EXECUTE 'DROP TRIGGER ermrest_history ON ' || quote_ident(sname) || '.' || quote_ident(tname) || ';' ;
  END IF;

  EXECUTE
    'CREATE OR REPLACE FUNCTION _ermrest_history.' || quote_ident('maintain_' || htname) || '() RETURNS TRIGGER AS $$'
    'DECLARE'
    '  rowsnap jsonb;'
    'BEGIN'
    '  IF TG_OP = ''DELETE'' THEN'
    '    UPDATE _ermrest_history.visible_entities ve'
    '    SET during = tstzrange(lower(ve.during), now(), ''[)'')'
    '    FROM ' || quote_ident(otname) || ' o'
    '    WHERE ve.entity_rid = o."RID"'
    '      AND ve.table_rid = ' || quote_literal(table_rid) ||
    '      AND upper(ve.during) IS NULL ;'
    '  END IF;'
    '  IF TG_OP IN (''UPDATE'', ''DELETE'') THEN'
    '    DELETE FROM _ermrest_history.' || quote_ident(htname) || ' t'
    '    USING ' || quote_ident(otname) || ' o'
    '    WHERE t."RID" = o."RID"'
    '      AND t.during = tstzrange(o."RMT", NULL, ''[)'')'
    '      AND o."RMT" >= now();'
    '    UPDATE _ermrest_history.' || quote_ident(htname) || ' t'
    '    SET during = tstzrange(o."RMT", now(), ''[)'')'
    '    FROM ' || quote_ident(otname) || ' o'
    '    WHERE t."RID" = o."RID"'
    '      AND t.during = tstzrange(o."RMT", NULL, ''[)'')'
    '      AND o."RMT" < now();'
    '  END IF;'
    '  IF TG_OP = ''INSERT'' THEN'
    '    INSERT INTO _ermrest_history.visible_entities (table_rid, entity_rid, during)'
    '    SELECT'
    '      ' || quote_literal(table_rid) || ','
    '      n."RID",'
    '      tstzrange(now(), NULL, ''[)'')'
    '    FROM ' || quote_ident(ntname) || ' n ;'
    '  END IF;'
    '  IF TG_OP IN (''INSERT'', ''UPDATE'') THEN'
    '    INSERT INTO _ermrest_history.' || quote_ident(htname) || ' ("RID", during, "RMB", rowdata)'
    '    SELECT'
    '      n."RID",'
    '      tstzrange(n."RMT", NULL, ''[)''),'
    '      n."RMB",'
    '      jsonb_object_agg(' || CASE WHEN sname = '_ermrest' THEN 'j.k' ELSE 'c."RID"::text' END || ', j.v)'
    '    FROM ' || quote_ident(ntname) || ' n'
    '    JOIN LATERAL jsonb_each(to_jsonb(n)) j (k, v) ON (True)'
    '    JOIN _ermrest.known_columns c ON (j.k = c.column_name AND c.table_rid = ' || quote_literal(table_rid) || ')'
    '    WHERE c.column_name NOT IN (''RID'', ''RMT'', ''RMB'')'
    '    GROUP BY n."RID", n."RMB", n."RMT" ;'
    '  END IF;'
    '  RETURN NULL;'
    'END; $$ LANGUAGE plpgsql;' ;

  IF NOT new_trigger_exists
  THEN
    EXECUTE
      'CREATE TRIGGER ermrest_history_insert AFTER INSERT ON ' || quote_ident(sname) || '.' || quote_ident(tname)
      || ' REFERENCING NEW TABLE AS ' || quote_ident(ntname)
      || ' FOR EACH STATEMENT EXECUTE PROCEDURE _ermrest_history.' || quote_ident('maintain_' || htname) || '();';

    EXECUTE
      'CREATE TRIGGER ermrest_history_update AFTER UPDATE ON ' || quote_ident(sname) || '.' || quote_ident(tname)
      || ' REFERENCING OLD TABLE AS ' || quote_ident(otname) || ' NEW TABLE AS ' || quote_ident(ntname)
      || ' FOR EACH STATEMENT EXECUTE PROCEDURE _ermrest_history.' || quote_ident('maintain_' || htname) || '();';

    EXECUTE
      'CREATE TRIGGER ermrest_history_delete AFTER DELETE ON ' || quote_ident(sname) || '.' || quote_ident(tname)
      || ' REFERENCING OLD TABLE AS ' || quote_ident(otname)
      || ' FOR EACH STATEMENT EXECUTE PROCEDURE _ermrest_history.' || quote_ident('maintain_' || htname) || '();';
  END IF;

  -- this function becomes a no-op under steady state operations but handles one-time resolver upgrade
  PERFORM _ermrest.htable_to_visible_entities(table_rid, sname, tname, htname);

  -- skip healing if requested by caller and history table seems superficially active already
  IF htable_exists AND (new_trigger_exists OR old_trigger_exists) AND NOT heal_existing
  THEN
    RETURN;
  END IF;

  -- seal off open history tuples if we missed a delete or update
  EXECUTE
    'UPDATE _ermrest_history.' || quote_ident(htname) || ' h'
    ' SET during = tstzrange(lower(h.during), COALESCE(s."RMT", now()), ''[)'')'
    ' FROM ('
        ' SELECT h2."RID", h2.during, s."RMT"'
	' FROM _ermrest_history.' || quote_ident(htname) || ' h2'
        ' LEFT OUTER JOIN ' || quote_ident(sname) || '.' || quote_ident(tname) || ' s'
	'   ON (h2."RID" = s."RID")'
	' WHERE upper(h2.during) IS NULL'
	'   AND (lower(h2.during) < s."RMT" OR s."RID" IS NULL)'
    ' ) s'
    ' WHERE h."RID" = s."RID" AND h.during = s.during;' ;

  EXECUTE
    'UPDATE _ermrest_history.visible_entities ve'
    ' SET during = tstzrange(lower(ve.during), now(), ''[)'')'
    ' FROM ('
    '   SELECT ve.entity_rid, ve.table_rid, ve.during'
    '   FROM _ermrest_history.visible_entities ve'
    '   LEFT OUTER JOIN ' || quote_ident(sname) || '.' || quote_ident(tname) || ' s ON (ve.entity_rid = s."RID")'
    '   WHERE upper(ve.during) IS NULL'
    '     AND ve.table_rid = ' || quote_literal(table_rid) ||
    '     AND s."RID" IS NULL'
    ' ) s'
    ' WHERE ve.table_rid = s.table_rid'
    '   AND ve.entity_rid = s.entity_rid'
    '   AND upper(ve.during) IS NULL;' ;

  -- replicate latest live data if it's not already there
  EXECUTE
    'INSERT INTO _ermrest_history.' || quote_ident(htname) || '("RID", during, "RMB", rowdata)'
    'SELECT'
    '  t."RID",'
    '  tstzrange(t."RMT", NULL, ''[)''),'
    '  t."RMB",'
    '  (SELECT jsonb_object_agg(' || CASE WHEN sname = '_ermrest' THEN 'j.k' ELSE 'c."RID"::text' END || ', j.v)'
    '   FROM jsonb_each(to_jsonb(t)) j (k, v)'
    '   JOIN _ermrest.known_columns c ON (j.k = c.column_name AND c.table_rid = ' || quote_literal(table_rid) || ')'
    '   WHERE c.column_name NOT IN (''RID'', ''RMT''))'
    ' FROM ' || quote_ident(sname) || '.' || quote_ident(tname) || ' t'
    ' LEFT OUTER JOIN _ermrest_history.' || quote_ident(htname) || ' h'
    '  ON (t."RID" = h."RID" AND h.during = tstzrange(t."RMT", NULL, ''[)''))'
    ' WHERE h."RID" IS NULL;' ;

  EXECUTE
    'INSERT INTO _ermrest_history.visible_entities (entity_rid, table_rid, during)'
    ' SELECT s."RID", ' || quote_literal(table_rid) || ', tstzrange(s."RMT", NULL, ''[)'')'
    ' FROM ' || quote_ident(sname) || '.' || quote_ident(tname) || ' s'
    ' LEFT OUTER JOIN _ermrest_history.visible_entities ve'
    '   ON (s."RID" = ve.entity_rid AND ve.table_rid = ' || quote_literal(table_rid) || ' AND upper(ve.during) IS NULL)'
    ' WHERE ve.entity_RID IS NULL;' ;
END;
$func$ LANGUAGE plpgsql;

CREATE OR REPLACE FUNCTION _ermrest.enable_table_history(table_rid text) RETURNS void AS $$
BEGIN
  PERFORM _ermrest.enable_table_history(table_rid, False);
  RETURN;
END;
$$ LANGUAGE plpgsql;

CREATE OR REPLACE FUNCTION _ermrest.enable_table_histories(heal_existing boolean) RETURNS void AS $$
DECLARE
  looprow record;
BEGIN
  FOR looprow IN SELECT t."RID" FROM _ermrest.known_tables t
  LOOP
    -- this function is smart enough to skip views and idempotently create history tracking
    PERFORM _ermrest.enable_table_history(looprow."RID", heal_existing);
  END LOOP;
END;
$$ LANGUAGE plpgsql;

CREATE OR REPLACE FUNCTION _ermrest.enable_table_histories() RETURNS void AS $$
BEGIN
  PERFORM _ermrest.enable_table_histories(False);
END;
$$ LANGUAGE plpgsql;

CREATE OR REPLACE FUNCTION _ermrest.rescan_introspect_by_oid(heal_existing boolean) RETURNS boolean AS $$
DECLARE
  model_changed boolean;
  had_changes int;
  srid text;
  new_sname text;
  new_tname text;
BEGIN
  model_changed := False;

  -- sync up known with currently visible schemas
  WITH deleted AS (
    DELETE FROM _ermrest.known_schemas k
    USING (
      SELECT oid FROM _ermrest.known_schemas
      EXCEPT SELECT oid FROM _ermrest.introspect_schemas
    ) d
    WHERE k.oid = d.oid
    RETURNING k."RID"
  ) SELECT count(*) INTO had_changes FROM deleted;
  model_changed := model_changed OR had_changes > 0;

  WITH updated AS (
    UPDATE _ermrest.known_schemas k
    SET
      schema_name = v.schema_name,
      "comment" = v."comment",
      "RMT" = DEFAULT,
      "RMB" = DEFAULT
    FROM _ermrest.introspect_schemas v
    WHERE k.oid = v.oid
      AND ROW(k.schema_name, k."comment")
          IS DISTINCT FROM
          ROW(v.schema_name, v."comment")
    RETURNING k."RID"
  ) SELECT count(*) INTO had_changes FROM updated;
  model_changed := model_changed OR had_changes > 0;

  WITH inserted AS (
    INSERT INTO _ermrest.known_schemas (oid, schema_name, "comment")
    SELECT i.oid, i.schema_name, i."comment"
    FROM _ermrest.introspect_schemas i
    LEFT OUTER JOIN _ermrest.known_schemas k ON (i.oid = k.oid)
    WHERE k.oid IS NULL
    RETURNING "RID"
  ) SELECT count(*) INTO had_changes FROM inserted;
  model_changed := model_changed OR had_changes > 0;

  -- sync up known with currently visible types
  WITH deleted AS (
    DELETE FROM _ermrest.known_types k
    USING (
      SELECT oid FROM _ermrest.known_types
      EXCEPT SELECT oid FROM _ermrest.introspect_types
    ) d
    WHERE k.oid = d.oid
    RETURNING k."RID"
  ) SELECT count(*) INTO had_changes FROM deleted;
  model_changed := model_changed OR had_changes > 0;

  WITH updated AS (
    UPDATE _ermrest.known_types k
    SET
      schema_rid = v.schema_rid,
      type_name = v.type_name,
      array_element_type_rid = v.array_element_type_rid,
      domain_element_type_rid = v.domain_element_type_rid,
      domain_notnull = v.domain_notnull,
      domain_default = v.domain_default,
      "comment" = v."comment",
      "RMT" = DEFAULT,
      "RMB" = DEFAULT
    FROM _ermrest.introspect_types v
    WHERE k.oid = v.oid
      AND ROW(k.schema_rid, k.type_name, k.array_element_type_rid, k.domain_element_type_rid,
              k.domain_notnull, k.domain_default, k."comment")
          IS DISTINCT FROM
          ROW(v.schema_rid, v.type_name, v.array_element_type_rid, v.domain_element_type_rid,
	      v.domain_notnull, v.domain_default, v."comment")
    RETURNING k."RID"
  ) SELECT count(*) INTO had_changes FROM updated;
  model_changed := model_changed OR had_changes > 0;

  -- need to do this 3x for base type, array, domain dependency chains
  had_changes := _ermrest.insert_types();
  model_changed := model_changed OR had_changes > 0;

  had_changes := _ermrest.insert_types();
  model_changed := model_changed OR had_changes > 0;

  had_changes := _ermrest.insert_types();
  model_changed := model_changed OR had_changes > 0;

  -- sync up known with currently visible tables
  WITH deleted AS (
    DELETE FROM _ermrest.known_tables k
    USING (
      SELECT oid FROM _ermrest.known_tables
      EXCEPT SELECT oid FROM _ermrest.introspect_tables
    ) d
    WHERE k.oid = d.oid
    RETURNING k."RID"
  ) SELECT count(*) INTO had_changes FROM deleted;
  model_changed := model_changed OR had_changes > 0;

  WITH updated AS (
    UPDATE _ermrest.known_tables k
    SET
      schema_rid = v.schema_rid,
      table_name = v.table_name,
      table_kind = v.table_kind,
      "comment" = v."comment",
      "RMT" = DEFAULT,
      "RMB" = DEFAULT
    FROM _ermrest.introspect_tables v
    WHERE k.oid = v.oid
      AND ROW(k.schema_rid, k.table_name, k.table_kind, k."comment")
          IS DISTINCT FROM
	  ROW(v.schema_rid, v.table_name, v.table_kind, v."comment")
    RETURNING k."RID"
  ) SELECT count(*) INTO had_changes FROM updated;
  model_changed := model_changed OR had_changes > 0;

  FOR srid, new_tname IN
    INSERT INTO _ermrest.known_tables (oid, schema_rid, table_name, table_kind, "comment")
    SELECT
      it.oid,
      it.schema_rid,
      it.table_name,
      it.table_kind,
      it."comment"
    FROM _ermrest.introspect_tables it
    LEFT OUTER JOIN _ermrest.known_tables kt ON (it.oid = kt.oid)
    WHERE kt.oid IS NULL
    RETURNING schema_rid, table_name
  LOOP
    model_changed := True;
    -- for safety, disconnect existing trigger on newly arriving tables
    -- this addresses a possible inconsistency found when a DBA does 'ALTER ... RENAME ...' unsafely
    SELECT schema_name INTO new_sname FROM _ermrest.known_schemas WHERE "RID" = srid;
    EXECUTE
      'DROP TRIGGER IF EXISTS ermrest_history_insert'
      ' ON ' || quote_ident(new_sname) || '.' || quote_ident(new_tname) || ';'
      'DROP TRIGGER IF EXISTS ermrest_history_update'
      ' ON ' || quote_ident(new_sname) || '.' || quote_ident(new_tname) || ';'
      'DROP TRIGGER IF EXISTS ermrest_history_delete'
      ' ON ' || quote_ident(new_sname) || '.' || quote_ident(new_tname) || ';' ;
  END LOOP;

  -- sync up known with currently visible columns
  WITH deleted AS (
    DELETE FROM _ermrest.known_columns k
    USING (
      SELECT k."RID"
      FROM _ermrest.known_columns k
      LEFT OUTER JOIN _ermrest.introspect_columns i ON (k.table_rid = i.table_rid AND k.column_num = i.column_num)
      WHERE i.column_num IS NULL
    ) d
    WHERE k."RID" = d."RID"
    RETURNING k."RID"
  ) SELECT count(*) INTO had_changes FROM deleted;
  model_changed := model_changed OR had_changes > 0;

  WITH updated AS (
    UPDATE _ermrest.known_columns k
    SET
      column_name = v.column_name,
      type_rid = v.type_rid,
      not_null = v.not_null,
      column_default = v.column_default,
      "comment" = v."comment",
      "RMB" = DEFAULT,
      "RMT" = DEFAULT
    FROM _ermrest.introspect_columns v
    WHERE k.table_rid = v.table_rid AND k.column_num = v.column_num
      AND ROW(k.column_name, k.type_rid, k.not_null, k.column_default, k.comment)
          IS DISTINCT FROM
	  ROW(v.column_name, v.type_rid, v.not_null, v.column_default, v.comment)
    RETURNING k."RID"
  ) SELECT count(*) INTO had_changes FROM updated;
  model_changed := model_changed OR had_changes > 0;

  WITH inserted AS (
    INSERT INTO _ermrest.known_columns (table_rid, column_num, column_name, type_rid, not_null, column_default, comment)
    SELECT ic.table_rid, ic.column_num, ic.column_name, ic.type_rid, ic.not_null, ic.column_default, ic.comment
    FROM _ermrest.introspect_columns ic
    LEFT OUTER JOIN _ermrest.known_columns kc ON (ic.table_rid = kc.table_rid AND ic.column_num = kc.column_num)
    WHERE kc.column_num IS NULL
    RETURNING "RID"
  ) SELECT count(*) INTO had_changes FROM inserted;
  model_changed := model_changed OR had_changes > 0;

  -- sync up known with currently visible keys
  WITH deleted AS (
    DELETE FROM _ermrest.known_keys k
    USING (
      SELECT oid FROM _ermrest.known_keys
      EXCEPT SELECT oid FROM _ermrest.introspect_keys
    ) d
    WHERE k.oid = d.oid
    RETURNING k."RID"
  ) SELECT count(*) INTO had_changes FROM deleted;
  model_changed := model_changed OR had_changes > 0;

  WITH updated AS (
    UPDATE _ermrest.known_keys k
    SET
      schema_rid = v.schema_rid,
      constraint_name = v.constraint_name,
      table_rid = v.table_rid,
      column_rids = v.column_rids,
      "comment" = v."comment",
      "RMB" = DEFAULT,
      "RMT" = DEFAULT
    FROM _ermrest.introspect_keys v
    WHERE k.oid = v.oid
      AND ROW(k.schema_rid, k.constraint_name, k.table_rid, k.column_rids, k.comment)
          IS DISTINCT FROM
	  ROW(v.schema_rid, v.constraint_name, v.table_rid, v.column_rids, v.comment)
    RETURNING k."RID"
  ) SELECT count(*) INTO had_changes FROM updated;
  model_changed := model_changed OR had_changes > 0;

  WITH inserted AS (
    INSERT INTO _ermrest.known_keys (oid, schema_rid, constraint_name, table_rid, column_rids, comment)
    SELECT ik.oid, ik.schema_rid, ik.constraint_name, ik.table_rid, ik.column_rids, ik.comment
    FROM _ermrest.introspect_keys ik
    LEFT OUTER JOIN _ermrest.known_keys kk ON (ik.oid = kk.oid)
    WHERE kk.oid IS NULL
    RETURNING "RID"
  ) SELECT count(*) INTO had_changes FROM inserted;
  model_changed := model_changed OR had_changes > 0;

  -- sync up known with currently visible foreign keys
  WITH deleted AS (
    DELETE FROM _ermrest.known_fkeys k
    USING (
      SELECT oid FROM _ermrest.known_fkeys
      EXCEPT SELECT oid FROM _ermrest.introspect_fkeys
    ) d
    WHERE k.oid = d.oid
    RETURNING k."RID"
  ) SELECT count(*) INTO had_changes FROM deleted;
  model_changed := model_changed OR had_changes > 0;

  WITH updated AS (
    UPDATE _ermrest.known_fkeys k
    SET
      schema_rid = v.schema_rid,
      constraint_name = v.constraint_name,
      fk_table_rid = v.fk_table_rid,
      pk_table_rid = v.pk_table_rid,
      column_rid_map = v.column_rid_map,
      delete_rule = v.delete_rule,
      update_rule = v.update_rule,
      "comment" = v."comment",
      "RMB" = DEFAULT,
      "RMT" = DEFAULT
    FROM _ermrest.introspect_fkeys v
    WHERE k.oid = v.oid
      AND ROW(k.schema_rid, k.constraint_name, k.fk_table_rid, k.pk_table_rid, k.column_rid_map, k.delete_rule, k.update_rule, k.comment)
          IS DISTINCT FROM
	  ROW(v.schema_rid, v.constraint_name, v.fk_table_rid, v.pk_table_rid, v.column_rid_map, v.delete_rule, v.update_rule, v.comment)
    RETURNING k."RID"
  ) SELECT count(*) INTO had_changes FROM updated;
  model_changed := model_changed OR had_changes > 0;

  WITH inserted AS (
    INSERT INTO _ermrest.known_fkeys (oid, schema_rid, constraint_name, fk_table_rid, pk_table_rid, column_rid_map, delete_rule, update_rule, comment)
    SELECT i.oid, i.schema_rid, i.constraint_name, i.fk_table_rid, i.pk_table_rid, i.column_rid_map, i.delete_rule, i.update_rule, i.comment
    FROM _ermrest.introspect_fkeys i
    LEFT OUTER JOIN _ermrest.known_fkeys kfk ON (i.oid = kfk.oid)
    WHERE kfk.oid IS NULL
    RETURNING "RID"
  ) SELECT count(*) INTO had_changes FROM inserted;
  model_changed := model_changed OR had_changes > 0;

  PERFORM _ermrest.enable_table_histories(heal_existing);

  RETURN model_changed;
END;
$$ LANGUAGE plpgsql;

CREATE OR REPLACE FUNCTION _ermrest.rescan_introspect_by_oid() RETURNS boolean AS $$
BEGIN
  RETURN _ermrest.rescan_introspect_by_oid(False);
END;
$$ LANGUAGE plpgsql;

CREATE OR REPLACE FUNCTION _ermrest.rescan_introspect_by_name(heal_existing boolean) RETURNS boolean AS $$
DECLARE
  model_changed boolean;
  had_changes int;
  srid text;
  new_sname text;
  new_tname text;
BEGIN
  model_changed := False;

  -- sync up known with currently visible schemas
  WITH deleted AS (
    DELETE FROM _ermrest.known_schemas k
    USING (
      SELECT schema_name FROM _ermrest.known_schemas
      EXCEPT SELECT schema_name FROM _ermrest.introspect_schemas
    ) d
    WHERE k.schema_name = d.schema_name
    RETURNING k."RID"
  ) SELECT count(*) INTO had_changes FROM deleted;
  model_changed := model_changed OR had_changes > 0;

  WITH updated AS (
    UPDATE _ermrest.known_schemas k
    SET
      oid = v.oid,
      "comment" = v."comment",
      "RMT" = DEFAULT,
      "RMB" = DEFAULT
    FROM _ermrest.introspect_schemas v
    WHERE k.schema_name = v.schema_name
      AND ROW(k.oid, k."comment")
          IS DISTINCT FROM
          ROW(v.oid, v."comment")
    RETURNING k."RID"
  ) SELECT count(*) INTO had_changes FROM updated;
  model_changed := model_changed OR had_changes > 0;

  WITH inserted AS (
    INSERT INTO _ermrest.known_schemas (oid, schema_name, "comment")
    SELECT i.oid, i.schema_name, i."comment"
    FROM _ermrest.introspect_schemas i
    LEFT OUTER JOIN _ermrest.known_schemas k ON (i.oid = k.oid)
    WHERE k.oid IS NULL
    RETURNING "RID"
  ) SELECT count(*) INTO had_changes FROM inserted;
  model_changed := model_changed OR had_changes > 0;

  -- sync up known with currently visible types
  WITH deleted AS (
    DELETE FROM _ermrest.known_types k
    USING (
      SELECT schema_rid, type_name FROM _ermrest.known_types
      EXCEPT SELECT schema_rid, type_name FROM _ermrest.introspect_types
    ) d
    WHERE k.type_name = d.type_name
    RETURNING k."RID"
  ) SELECT count(*) INTO had_changes FROM deleted;
  model_changed := model_changed OR had_changes > 0;

  WITH updated AS (
    UPDATE _ermrest.known_types k
    SET
      oid = v.oid,
      array_element_type_rid = v.array_element_type_rid,
      domain_element_type_rid = v.domain_element_type_rid,
      domain_notnull = v.domain_notnull,
      domain_default = v.domain_default,
      "comment" = v."comment",
      "RMT" = DEFAULT,
      "RMB" = DEFAULT
    FROM _ermrest.introspect_types v
    WHERE k.schema_rid = v.schema_rid AND k.type_name = v.type_name
      AND ROW(k.oid, k.array_element_type_rid, k.domain_element_type_rid,
              k.domain_notnull, k.domain_default, k."comment")
          IS DISTINCT FROM
          ROW(v.oid, v.array_element_type_rid, v.domain_element_type_rid,
	      v.domain_notnull, v.domain_default, v."comment")
    RETURNING k."RID"
  ) SELECT count(*) INTO had_changes FROM updated;
  model_changed := model_changed OR had_changes > 0;

  -- need to do this 3x for base type, array, domain dependency chains
  had_changes := _ermrest.insert_types();
  model_changed := model_changed OR had_changes > 0;

  had_changes := _ermrest.insert_types();
  model_changed := model_changed OR had_changes > 0;

  had_changes := _ermrest.insert_types();
  model_changed := model_changed OR had_changes > 0;

  -- sync up known with currently visible tables
  WITH deleted AS (
    DELETE FROM _ermrest.known_tables k
    USING (
      SELECT schema_rid, table_name FROM _ermrest.known_tables
      EXCEPT SELECT schema_rid, table_name FROM _ermrest.introspect_tables
    ) d
    WHERE k.schema_rid = d.schema_rid AND k.table_name = d.table_name
    RETURNING k."RID"
  ) SELECT count(*) INTO had_changes FROM deleted;
  model_changed := model_changed OR had_changes > 0;

  WITH updated AS (
    UPDATE _ermrest.known_tables k
    SET
      oid = v.oid,
      table_kind = v.table_kind,
      "comment" = v."comment",
      "RMT" = DEFAULT,
      "RMB" = DEFAULT
    FROM _ermrest.introspect_tables v
    WHERE k.schema_rid = v.schema_rid AND k.table_name = v.table_name
      AND ROW(k.oid, k.table_kind, k."comment")
          IS DISTINCT FROM
	  ROW(v.oid, v.table_kind, v."comment")
    RETURNING k."RID"
  ) SELECT count(*) INTO had_changes FROM updated;
  model_changed := model_changed OR had_changes > 0;

  FOR srid, new_tname IN
    INSERT INTO _ermrest.known_tables (oid, schema_rid, table_name, table_kind, "comment")
    SELECT
      it.oid,
      it.schema_rid,
      it.table_name,
      it.table_kind,
      it."comment"
    FROM _ermrest.introspect_tables it
    JOIN _ermrest.known_schemas s ON (it.schema_rid = s."RID")
    LEFT OUTER JOIN _ermrest.known_tables kt ON (it.oid = kt.oid)
    WHERE kt.oid IS NULL
    RETURNING schema_rid, table_name
  LOOP
    model_changed := True;
    -- for safety, disconnect existing trigger on newly arriving tables
    -- this addresses a possible inconsistency found when a DBA does 'ALTER ... RENAME ...' unsafely
    SELECT schema_name INTO new_sname FROM _ermrest.known_schemas WHERE "RID" = srid;
    EXECUTE
      'DROP TRIGGER IF EXISTS ermrest_history_insert'
      ' ON ' || quote_ident(new_sname) || '.' || quote_ident(new_tname) || ';'
      'DROP TRIGGER IF EXISTS ermrest_history_update'
      ' ON ' || quote_ident(new_sname) || '.' || quote_ident(new_tname) || ';'
      'DROP TRIGGER IF EXISTS ermrest_history_delete'
      ' ON ' || quote_ident(new_sname) || '.' || quote_ident(new_tname) || ';' ;
  END LOOP;

  -- sync up known with currently visible columns
  WITH deleted AS (
    DELETE FROM _ermrest.known_columns k
    USING (
      SELECT k."RID"
      FROM _ermrest.known_columns k
      LEFT OUTER JOIN _ermrest.introspect_columns i ON (k.table_rid = i.table_rid AND k.column_name = i.column_name)
      WHERE i.column_name IS NULL
    ) d
    WHERE k."RID" = d."RID"
    RETURNING k."RID"
  ) SELECT count(*) INTO had_changes FROM deleted;
  model_changed := model_changed OR had_changes > 0;

  WITH updated AS (
    UPDATE _ermrest.known_columns k
    SET
      column_num = v.column_num,
      type_rid = v.type_rid,
      not_null = v.not_null,
      column_default = v.column_default,
      "comment" = v."comment",
      "RMB" = DEFAULT,
      "RMT" = DEFAULT
    FROM _ermrest.introspect_columns v
    WHERE k.table_rid = v.table_rid AND k.column_name = v.column_name
      AND ROW(k.column_num, k.type_rid, k.not_null, k.column_default, k.comment)
          IS DISTINCT FROM
	  ROW(v.column_num, v.type_rid, v.not_null, v.column_default, v.comment)
    RETURNING k."RID"
  ) SELECT count(*) INTO had_changes FROM updated;
  model_changed := model_changed OR had_changes > 0;

  WITH inserted AS (
    INSERT INTO _ermrest.known_columns (table_rid, column_num, column_name, type_rid, not_null, column_default, comment)
    SELECT ic.table_rid, ic.column_num, ic.column_name, ic.type_rid, ic.not_null, ic.column_default, ic.comment
    FROM _ermrest.introspect_columns ic
    LEFT OUTER JOIN _ermrest.known_columns kc ON (ic.table_rid = kc.table_rid AND ic.column_num = kc.column_num)
    WHERE kc.column_num IS NULL
    RETURNING "RID"
  ) SELECT count(*) INTO had_changes FROM inserted;
  model_changed := model_changed OR had_changes > 0;

  -- sync up known with currently visible keys
  WITH deleted AS (
    DELETE FROM _ermrest.known_keys k
    USING (
      SELECT schema_rid, constraint_name FROM _ermrest.known_keys
      EXCEPT SELECT schema_rid, constraint_name FROM _ermrest.introspect_keys
    ) d
    WHERE k.schema_rid = d.schema_rid AND k.constraint_name = d.constraint_name
    RETURNING k."RID"
  ) SELECT count(*) INTO had_changes FROM deleted;
  model_changed := model_changed OR had_changes > 0;

  WITH updated AS (
    UPDATE _ermrest.known_keys k
    SET
      oid = v.oid,
      table_rid = v.table_rid,
<<<<<<< HEAD
      column_rids = v.column_rids,
=======
>>>>>>> de5a9233
      "comment" = v."comment",
      "RMB" = DEFAULT,
      "RMT" = DEFAULT
    FROM _ermrest.introspect_keys v
    WHERE k.schema_rid = v.schema_rid AND k.constraint_name = v.constraint_name
<<<<<<< HEAD
      AND ROW(k.oid, k.table_rid, k.column_rids, k.comment)
          IS DISTINCT FROM
	  ROW(v.oid, v.table_rid, v.column_rids, v.comment)
=======
      AND ROW(k.oid, k.table_rid, k.comment)
          IS DISTINCT FROM
	  ROW(v.oid, v.table_rid, v.comment)
>>>>>>> de5a9233
    RETURNING k."RID"
  ) SELECT count(*) INTO had_changes FROM updated;
  model_changed := model_changed OR had_changes > 0;

  WITH inserted AS (
    INSERT INTO _ermrest.known_keys (oid, schema_rid, constraint_name, table_rid, column_rids, comment)
    SELECT ik.oid, ik.schema_rid, ik.constraint_name, ik.table_rid, ik.column_rids, ik.comment
    FROM _ermrest.introspect_keys ik
    LEFT OUTER JOIN _ermrest.known_keys kk ON (ik.oid = kk.oid)
    WHERE kk.oid IS NULL
    RETURNING "RID"
  ) SELECT count(*) INTO had_changes FROM inserted;
  model_changed := model_changed OR had_changes > 0;

  -- sync up known with currently visible foreign keys
  WITH deleted AS (
    DELETE FROM _ermrest.known_fkeys k
    USING (
      SELECT schema_rid, constraint_name FROM _ermrest.known_fkeys
      EXCEPT SELECT schema_rid, constraint_name FROM _ermrest.introspect_fkeys
    ) d
    WHERE k.schema_rid = d.schema_rid AND k.constraint_name = d.constraint_name
    RETURNING k."RID"
  ) SELECT count(*) INTO had_changes FROM deleted;
  model_changed := model_changed OR had_changes > 0;

  WITH updated AS (
    UPDATE _ermrest.known_fkeys k
    SET
      oid = v.oid,
      fk_table_rid = v.fk_table_rid,
      pk_table_rid = v.pk_table_rid,
      column_rid_map = v.column_rid_map,
      delete_rule = v.delete_rule,
      update_rule = v.update_rule,
      "comment" = v."comment",
      "RMB" = DEFAULT,
      "RMT" = DEFAULT
    FROM _ermrest.introspect_fkeys v
    WHERE k.schema_rid = v.schema_rid AND k.constraint_name = v.constraint_name
      AND ROW(k.oid, k.fk_table_rid, k.pk_table_rid, k.column_rid_map, k.delete_rule, k.update_rule, k.comment)
          IS DISTINCT FROM
	  ROW(v.oid, v.fk_table_rid, v.pk_table_rid, v.column_rid_map, v.delete_rule, v.update_rule, v.comment)
    RETURNING k."RID"
  ) SELECT count(*) INTO had_changes FROM updated;
  model_changed := model_changed OR had_changes > 0;

  WITH inserted AS (
    INSERT INTO _ermrest.known_fkeys (oid, schema_rid, constraint_name, fk_table_rid, pk_table_rid, column_rid_map, delete_rule, update_rule, comment)
    SELECT i.oid, i.schema_rid, i.constraint_name, i.fk_table_rid, i.pk_table_rid, i.column_rid_map, i.delete_rule, i.update_rule, i.comment
    FROM _ermrest.introspect_fkeys i
    LEFT OUTER JOIN _ermrest.known_fkeys kfk ON (i.oid = kfk.oid)
    WHERE kfk.oid IS NULL
    RETURNING "RID"
  ) SELECT count(*) INTO had_changes FROM inserted;
  model_changed := model_changed OR had_changes > 0;

  PERFORM _ermrest.enable_table_histories(heal_existing);

  RETURN model_changed;
END;
$$ LANGUAGE plpgsql;

CREATE OR REPLACE FUNCTION _ermrest.rescan_introspect_by_name() RETURNS boolean AS $$
BEGIN
  RETURN _ermrest.rescan_introspect_by_name(False);
END;
$$ LANGUAGE plpgsql;

CREATE OR REPLACE FUNCTION _ermrest.model_version_bump() RETURNS void AS $$
DECLARE
  last_ts timestamptz;
BEGIN
  SELECT ts INTO last_ts FROM _ermrest.model_last_modified ORDER BY ts DESC LIMIT 1;
  IF last_ts > now() THEN
    -- paranoid integrity check in case we aren't using SERIALIZABLE isolation somehow...
    RAISE EXCEPTION serialization_failure USING MESSAGE = 'ERMrest model version clock reversal!';
  ELSIF last_ts = now() THEN
    RETURN;
  ELSE
    IF last_ts < now() THEN
      DELETE FROM _ermrest.model_last_modified;
    END IF;
    INSERT INTO _ermrest.model_last_modified (ts) VALUES (now());
    INSERT INTO _ermrest.model_modified (ts) VALUES (now());
  END IF;
END;
$$ LANGUAGE plpgsql;

CREATE OR REPLACE FUNCTION _ermrest.model_change_event(heal_existing boolean) RETURNS void AS $$
BEGIN
  PERFORM _ermrest.rescan_introspect_by_name(heal_existing);
  PERFORM _ermrest.model_version_bump();
END;
$$ LANGUAGE plpgsql;

CREATE OR REPLACE FUNCTION _ermrest.model_change_event() RETURNS void AS $$
BEGIN
  PERFORM _ermrest.model_change_event(False);
END;
$$ LANGUAGE plpgsql;

CREATE OR REPLACE FUNCTION _ermrest.model_change_event_by_oid() RETURNS void AS $$
BEGIN
  PERFORM _ermrest.rescan_introspect_by_oid();
  PERFORM _ermrest.model_version_bump();
END;
$$ LANGUAGE plpgsql;

CREATE OR REPLACE FUNCTION _ermrest.amended_version_bump(during tstzrange) RETURNS void AS $$
DECLARE
  last_ts timestamptz;
BEGIN
  SELECT ts INTO last_ts FROM _ermrest.catalog_amended ORDER BY ts DESC LIMIT 1;
  IF last_ts > now() THEN
    -- paranoid integrity check in case we aren't using SERIALIZABLE isolation somehow...
    RAISE EXCEPTION serialization_failure USING MESSAGE = 'ERMrest amendment clock reversal!';
  ELSIF last_ts = now() THEN
    RETURN;
  ELSE
    INSERT INTO _ermrest.catalot_amended (ts, during) VALUES (now(), during);
  END IF;
END;
$$ LANGUAGE plpgsql;

CREATE OR REPLACE FUNCTION _ermrest.data_change_event(tab_rid text) RETURNS void AS $$
DECLARE
  last_ts timestamptz;
BEGIN
  INSERT INTO _ermrest.table_modified (table_rid, ts) VALUES ($1, now())
  ON CONFLICT (ts, table_rid) DO NOTHING
  RETURNING ts INTO last_ts;

  IF last_ts IS NULL THEN
    RETURN;
  END IF;
  
  INSERT INTO _ermrest.table_last_modified AS t (table_rid, ts) VALUES ($1, now())
  ON CONFLICT (table_rid) DO UPDATE SET ts = EXCLUDED.ts WHERE t.ts < EXCLUDED.ts
  RETURNING ts INTO last_ts;
    
  IF last_ts IS NULL THEN
    -- paranoid integrity check in case we aren't using SERIALIZABLE isolation somehow...
    RAISE EXCEPTION serialization_failure USING MESSAGE = 'ERMrest table version clock reversal!';
  END IF;
END;
$$ LANGUAGE plpgsql;

CREATE OR REPLACE FUNCTION _ermrest.data_change_event(sname text, tname text) RETURNS void AS $$
  SELECT _ermrest.data_change_event((
    SELECT t."RID"
    FROM _ermrest.known_tables t
    JOIN _ermrest.known_schemas s ON (t.schema_rid = s."RID")
    WHERE s.schema_name = $1 AND t.table_name = $2
  ));
$$ LANGUAGE SQL;

CREATE OR REPLACE FUNCTION _ermrest.create_aclbinding_invalidate_function(rname text) RETURNS text AS $def$
DECLARE
  fname text;
BEGIN
  fname = rname || '_acl_binding_invalidate';
  EXECUTE
    'CREATE OR REPLACE FUNCTION _ermrest.' || fname || '() RETURNS TRIGGER AS $$'
    'BEGIN'
    '  DELETE FROM _ermrest.known_' || rname || '_acl_bindings b WHERE b."RID" = OLD.binding_rid;'
    '  PERFORM _ermrest.model_version_bump();'
    '  RETURN NULL;'
    'END;'
    '$$ LANGUAGE plpgsql;';
  RETURN fname;
END;
$def$ LANGUAGE plpgsql;

CREATE OR REPLACE FUNCTION _ermrest.create_aclbinding_table(rname text, fkcname text, fkrname text) RETURNS void AS $def$
DECLARE
  tname1 text;
  tname2 text;
  tname3 text;
  tname4 text;
  fname text;
BEGIN
  tname1 := 'known_' || rname || '_acl_bindings';
  IF (SELECT True FROM information_schema.tables WHERE table_schema = '_ermrest' AND table_name = tname1) IS NULL THEN
    EXECUTE
      'CREATE TABLE _ermrest.' || tname1 || '('
      '  "RID" ermrest_rid PRIMARY KEY DEFAULT nextval(''_ermrest.rid_seq''),'
      '  "RCT" ermrest_rct NOT NULL DEFAULT now(),'
      '  "RMT" ermrest_rmt NOT NULL DEFAULT now(),'
      '  "RCB" ermrest_rcb DEFAULT _ermrest.current_client(),'
      '  "RMB" ermrest_rmb DEFAULT _ermrest.current_client(),'
      '  ' || fkcname || '_rid text NOT NULL REFERENCES _ermrest.known_' || fkrname || '("RID") ON DELETE CASCADE,'
      '  binding_name text NOT NULL,'
      '  scope_members text[],'
      '  access_types text[],'
      '  projection_type text,'
      '  projection_column_rid text REFERENCES _ermrest.known_columns("RID"),'
      '  CHECK( (scope_members IS NOT NULL AND access_types IS NOT NULL AND projection_type IS NOT NULL AND projection_column_rid IS NOT NULL)'
      '        OR (scope_members IS NULL AND access_types IS NULL AND projection_type IS NULL AND projection_column_rid IS NULL) ),'
      '  UNIQUE(' || fkcname || '_rid, binding_name)'
      ');' ;
  END IF;

  fname := _ermrest.create_aclbinding_invalidate_function(rname);

  tname2 := 'known_' || rname || '_acl_binding_elems';
  IF (SELECT True FROM information_schema.tables WHERE table_schema = '_ermrest' AND table_name = tname2) IS NULL THEN
    EXECUTE
      'CREATE TABLE _ermrest.' || tname2 || '('
      '  "RID" ermrest_rid PRIMARY KEY DEFAULT nextval(''_ermrest.rid_seq''),'
      '  "RCT" ermrest_rct NOT NULL DEFAULT now(),'
      '  "RMT" ermrest_rmt NOT NULL DEFAULT now(),'
      '  "RCB" ermrest_rcb DEFAULT _ermrest.current_client(),'
      '  "RMB" ermrest_rmb DEFAULT _ermrest.current_client(),'
      '  binding_rid text NOT NULL REFERENCES _ermrest.' || tname1 || '("RID") ON DELETE CASCADE,'
      '  position int4 NOT NULL,'
      '  context text,'
      '  alias text,'
      '  inbound boolean NOT NULL,'
      '  fkey_rid text REFERENCES _ermrest.known_fkeys("RID") ON DELETE CASCADE,'
      '  pseudo_fkey_rid text REFERENCES _ermrest.known_pseudo_fkeys("RID") ON DELETE CASCADE,'
      '  CHECK(fkey_rid IS NULL OR pseudo_fkey_rid IS NULL),'
      '  CHECK(fkey_rid IS NOT NULL OR pseudo_fkey_rid IS NOT NULL),'
      '  UNIQUE(binding_rid, position)'
      ');'
      'CREATE TRIGGER acl_binding_invalidate'
      '  AFTER DELETE ON _ermrest.' || tname2 ||
      '  FOR EACH ROW EXECUTE PROCEDURE _ermrest.' || fname || '();';
  END IF;

  tname3 := 'known_' || rname || '_acl_binding_combiners';
  IF (SELECT True FROM information_schema.tables WHERE table_schema = '_ermrest' AND table_name = tname3) IS NULL THEN
    EXECUTE
      'CREATE TABLE _ermrest.' || tname3 || '('
      '  "RID" ermrest_rid PRIMARY KEY DEFAULT nextval(''_ermrest.rid_seq''),'
      '  "RCT" ermrest_rct NOT NULL DEFAULT now(),'
      '  "RMT" ermrest_rmt NOT NULL DEFAULT now(),'
      '  "RCB" ermrest_rcb DEFAULT _ermrest.current_client(),'
      '  "RMB" ermrest_rmb DEFAULT _ermrest.current_client(),'
      '  binding_rid text NOT NULL REFERENCES _ermrest.' || tname1 || '("RID") ON DELETE CASCADE,'
      '  parent_position int4,'
      '  position int4 NOT NULL,'
      '  combiner text NOT NULL,'
      '  negate boolean NOT NULL,'
      '  UNIQUE(binding_rid, position)'
      ');';
  END IF;

  tname4 := 'known_' || rname || '_acl_binding_filters';
  IF (SELECT True FROM information_schema.tables WHERE table_schema = '_ermrest' AND table_name = tname4) IS NULL THEN
    EXECUTE
      'CREATE TABLE _ermrest.' || tname4 || '('
      '  "RID" ermrest_rid PRIMARY KEY DEFAULT nextval(''_ermrest.rid_seq''),'
      '  "RCT" ermrest_rct NOT NULL DEFAULT now(),'
      '  "RMT" ermrest_rmt NOT NULL DEFAULT now(),'
      '  "RCB" ermrest_rcb DEFAULT _ermrest.current_client(),'
      '  "RMB" ermrest_rmb DEFAULT _ermrest.current_client(),'
      '  binding_rid text NOT NULL REFERENCES _ermrest.' || tname1 || '("RID") ON DELETE CASCADE,'
      '  parent_position int4,'
      '  position int4 NOT NULL,'
      '  context text,'
      '  column_rid text NOT NULL REFERENCES _ermrest.known_columns("RID") ON DELETE CASCADE,'
      '  operator text,'
      '  operand text,'
      '  negate boolean NOT NULL,'
      '  UNIQUE(binding_rid, position)'
      ');'
      'CREATE TRIGGER acl_binding_invalidate'
      '  AFTER DELETE ON _ermrest.' || tname4 ||
      '  FOR EACH ROW EXECUTE PROCEDURE _ermrest.' || fname || '();';
  END IF;
END;
$def$ LANGUAGE plpgsql;

PERFORM _ermrest.create_aclbinding_table('table', 'table', 'tables');
PERFORM _ermrest.create_aclbinding_table('column', 'column', 'columns');
PERFORM _ermrest.create_aclbinding_table('fkey', 'fkey', 'fkeys');
PERFORM _ermrest.create_aclbinding_table('pseudo_fkey', 'fkey', 'pseudo_fkeys');

-- this is a helper function for the subsequent aclbinding_parse() function...
CREATE OR REPLACE FUNCTION _ermrest.aclbinding_filter_parse(next_pos integer, current_scope_table_rid text, env jsonb, doc jsonb, parent_pos integer default NULL) RETURNS jsonb AS $$
DECLARE
  projection_combiners jsonb;
  projection_filters jsonb;
  subresult jsonb;

  combiner text;
  children jsonb;
  child jsonb;
  negate jsonb;

  cname text;
  column_rid text;
  context_alias text;
  operator jsonb;
  operand jsonb;

  pos integer;
BEGIN
  projection_combiners := '[]';
  projection_filters := '[]';

  negate := doc->'negate';
  if jsonb_typeof(negate) = 'boolean' OR jsonb_typeof(negate) IS NULL THEN
    -- pass
  ELSE
    RAISE SQLSTATE '22000' USING DETAIL = negate, HINT = 'Invalid "negate" boolean value in ACL binding path.';
  END IF;

  pos := next_pos;
  next_pos := next_pos + 1;

  IF doc ?| '{and,or}' THEN
    IF doc ? 'and' THEN
      combiner := 'and';
    ELSE
      combiner := 'or';
    END IF;

    children = doc->combiner;

    IF jsonb_typeof(children) = 'array' THEN
      FOR child IN SELECT jsonb_array_elements(children) LOOP
        projection_combiners := projection_combiners || jsonb_build_object(
	  'position', pos,
	  'parent_position', parent_pos,
	  'combiner', combiner,
	  'negate', negate
	);
        subresult := _ermrest.aclbinding_filter_parse(next_pos, current_scope_table_rid, env, child, pos);
	next_pos := (subresult->>'next_pos')::integer;
	projection_combiners := projection_combiners || (subresult->'projection_combiners');
	projection_filters := projection_filters || (subresult->'projection_filters');
      END LOOP;
    ELSE
      RAISE SQLSTATE '22000' USING DETAIL = children, HINT = 'ACL binding logical combiner must provide an array of filters.';
    END IF;
  ELSE
    IF jsonb_typeof(doc->'filter') = 'array'
    AND jsonb_typeof((doc->'filter')->0) = 'string'
    AND jsonb_typeof((doc->'filter')->1) = 'string' THEN
      context_alias := (doc->'filter')->>0;
      cname := (doc->'filter')->>1;

      IF env ? context_alias THEN
        current_scope_table_rid = env->>context_alias;
      ELSE
        RAISE SQLSTATE '22000' USING DETAIL = context_alias, HINT = 'Reference to unbound context in ACL binding projection.';
      END IF;
    ELSIF jsonb_typeof(doc->'filter') = 'string' THEN
      context_alias := NULL;
      cname := doc->>'filter';
    ELSE
      RAISE SQLSTATE '22000' USING DETAIL = doc, HINT = 'ACL binding "filter" field must be a column name string or [alias, name] string pair.';
    END IF;

<<<<<<< HEAD
    SELECT c."RID" INTO column_rid
    FROM _ermrest.known_columns c
    WHERE c.column_name = cname
      AND c.table_rid = current_scope_table_rid;
=======
CREATE OR REPLACE FUNCTION _ermrest.known_schemas(ts timestamptz)
RETURNS TABLE ("RID" text, schema_name text, comment text) AS $$
  SELECT
    s."RID",
    (s.rowdata->>'schema_name')::text AS "schema_name",
    (s.rowdata->>'comment')::text AS "comment"
  FROM _ermrest_history.known_schemas s
  WHERE s.during @> COALESCE($1, now());
$$ LANGUAGE SQL;
>>>>>>> de5a9233

    IF column_rid IS NULL THEN
      RAISE SQLSTATE '23000' USING DETAIL = cname, HINT = 'Filter column not found.';
    END IF;

    operator := doc->'operator';
    operand := doc->'operand';

    projection_filters := projection_filters || jsonb_build_object(
      'position', pos,
      'parent_position', parent_pos,
      'context', context_alias,
      'column_rid', column_rid,
      'operator', operator,
      'operand', operand,
      'negate', negate
    );
  END IF;

  RETURN jsonb_build_object(
    'next_pos', next_pos,
    'projection_combiners', projection_combiners,
    'projection_filters', projection_filters
  );
END;
$$ LANGUAGE plpgsql;

-- this generic function parses an ACL binding doc and returns a flattened version
-- ready for insertion into policy storage tables
CREATE OR REPLACE FUNCTION _ermrest.aclbinding_parse(binding_name text, env jsonb, doc jsonb) RETURNS jsonb AS $$
DECLARE
  scope_members jsonb;
  access_types jsonb;
  projection_type jsonb;

  projection_elems jsonb;
  projection_combiners jsonb;
  projection_filters jsonb;

  next_pos integer;
  current_scope_table_rid text;
  proj_column_rid text;
  proj_column_istext boolean;

  proj jsonb;
  proj_len integer;
  elem jsonb;
  elem_pos integer;
  context text;

  elem_fkeyname jsonb;
  elem_fkey_rid text;
  elem_fkt_rid text;
  elem_pkt_rid text;
  inbound boolean;
  ealias text;

  filters jsonb;
  tmp_a text[];
BEGIN
  IF jsonb_typeof(doc) = 'object' THEN
    scope_members = doc->'scope_acl';
    access_types = doc->'types';
    projection_type = doc->'projection_type';

    current_scope_table_rid := env->>'base';
    next_pos := 1;

    IF jsonb_typeof(doc->'projection') = 'array' THEN
      proj := doc->'projection';
    ELSIF jsonb_typeof(doc->'projection') = 'string' THEN
      proj := to_jsonb(ARRAY[ doc->'projection' ]);
    ELSE
      RAISE SQLSTATE '22000' USING DETAIL = doc->'projection', HINT = 'ACL binding projection must be a JSON array or a bare column name.';
    END IF;

    proj_len := jsonb_array_length(proj);

    projection_elems = '[]';
    projection_combiners = '[]';
    projection_filters = '[]';

    FOR idx IN 0 .. proj_len - 2 LOOP
      elem := proj->>idx;
      elem_pos := next_pos;

      IF jsonb_typeof(elem) = 'object' THEN
        IF jsonb_typeof(elem->'context') = 'string' THEN
	  context := elem->>'context';
	  IF env ? context THEN
	    current_scope_table_rid := env->context;
	  ELSE
	    RAISE SQLSTATE '22000' USING DETAIL = context, HINT = 'Reference to unbound context in ACL binding path.';
	  END IF;
	ELSIF elem ? 'context' THEN
	  RAISE SQLSTATE '22000' USING DETAIL = elem, HINT = 'Invalid "context" name in ACL binding path element.';
	ELSE
	  context := NULL;
	END IF;

        IF elem ?| '{outbound,inbound}'::text[] THEN
	  -- this element is a joining table instance
          IF elem ? 'inbound' THEN
	    elem_fkeyname := elem->'inbound';
	    inbound := True;
	  ELSE
	    elem_fkeyname := elem->'outbound';
	    inbound := False;
	  END IF;

          IF jsonb_typeof(elem_fkeyname) = 'array' THEN
            IF jsonb_typeof(elem_fkeyname->1) = 'string' THEN
	      -- pass
	    ELSE
	      RAISE SQLSTATE '22000' USING DETAIL = elem_fkeyname, HINT = 'Foreign key names in ACL binding paths must contain two strings.';
	    END IF;

	    IF elem_fkeyname->0 = '""'::jsonb THEN
	      SELECT fk."RID", fk.fk_table_rid, fk.pk_table_rid
	      INTO elem_fkey_rid, elem_fkt_rid, elem_pkt_rid
	      FROM _ermrest.known_pseudo_fkeys fk
	      WHERE fk.constraint_name = elem_fkeyname->>1;
	    ELSE
              IF jsonb_typeof(elem_fkeyname->0) = 'string' THEN
  	        -- pass
	      ELSE
	        RAISE SQLSTATE '22000' USING DETAIL = elem_fkeyname, HINT = 'Foreign key names in ACL binding paths must contain two strings.';
	      END IF;
	      SELECT fk."RID", fk.fk_table_rid, fk.pk_table_rid
	      INTO elem_fkey_rid, elem_fkt_rid, elem_pkt_rid
	      FROM _ermrest.known_fkeys fk
	      JOIN _ermrest.known_schemas s ON (fk.schema_rid = s."RID")
	      WHERE fk.constraint_name = elem_fkeyname->>1
	        AND s.schema_name = elem_fkeyname->>0;
	    END IF;
	  ELSE
	    RAISE SQLSTATE '22000' USING DETAIL = elem_fkeyname, HINT = 'Foreign key names in ACL binding paths must be JSON arrays.';
	  END IF;

          IF elem_fkey_rid IS NULL THEN
	    RAISE SQLSTATE '23000' USING DETAIL = elem_fkeyname, HINT = 'Foreign key not found.';
	  END IF;

          IF inbound AND elem_pkt_rid = current_scope_table_rid THEN
	    current_scope_table_rid := elem_fkt_rid;
	  ELSIF (NOT inbound) AND elem_fkt_rid = current_scope_table_rid THEN
            current_scope_table_rid := elem_pkt_rid;
          ELSE
	    RAISE '22000' USING DETAIL = jsonb_build_object(
	      'elem', elem,
	      'inbound', inbound,
	      'current_scope_table_rid', current_scope_table_rid,
	      'elem_fkey_rid', elem_fkey_rid,
	      'elem_pkt_rid', elem_pkt_rid,
	      'elem_fkt_rid', elem_fkt_rid,
	      'elem_fkeyname->>1', elem_fkeyname->>1
	    ), HINT = 'Named foreign key does not have requested relationship to path context in ACL binding.';
	  END IF;

          IF jsonb_typeof(elem->'alias') = 'string' THEN
	    ealias := elem->>'alias';
	    IF env ? elias THEN
	      RAISE '22000' USING DETAIL = ealias, HINT = 'ACL binding path element "alias" collides with existing alias.';
	    END IF;
	    env := env || jsonb_build_object(ealias, current_scope_table_rid);
	  ELSIF elem ? 'alias' THEN
	    RAISE SQLSTATE '22000' USING DETAIL = elem, HINT = 'Invalid "alias" name in ACL binding path element.';
	  ELSE
	    ealias := NULL;
	  END IF;

          projection_elems := projection_elems || jsonb_build_object(
	    'position', elem_pos,
	    'context', context,
	    'alias', ealias,
	    'inbound', inbound,
	    'fkey_rid', CASE WHEN elem_fkeyname->0 = '""' THEN NULL ELSE elem_fkey_rid END,
	    'pseudo_fkey_rid', CASE WHEN elem_fkeyname->0 = '""' THEN elem_fkey_rid ELSE NULL END
	  );

          next_pos := next_pos + 1;

	ELSIF elem ?| '{and,or,filter}'::text[] THEN

	  filters := _ermrest.aclbinding_filter_parse(next_pos, current_scope_table_rid, env, elem);
	  next_pos := (filters->>'next_pos')::integer;
	  projection_combiners := projection_combiners || (filters->'projection_combiners');
	  projection_filters := projection_filters || (filters->'projection_filters');

	ELSE
	  RAISE SQLSTATE '22000' USING DETAIL = elem, HINT = 'ACL binding projection path element not understood.';
	END IF;
      ELSE
        RAISE SQLSTATE '22000' USING DETAIL = elem, HINT = 'ACL binding projection inner path element must be a JSON object.';
      END IF;
    END LOOP;

    SELECT
      c."RID",
      ct.type_name = 'text' OR det.type_name = 'text' OR aet.type_name = 'text'
    INTO proj_column_rid, proj_column_istext
    FROM _ermrest.known_columns c
    JOIN _ermrest.known_types ct ON (c.type_rid = ct."RID")
    LEFT OUTER JOIN _ermrest.known_types det ON (ct.domain_element_type_rid = det."RID")
    LEFT OUTER JOIN _ermrest.known_types aet ON (ct.array_element_type_rid = aet."RID" OR det.array_element_type_rid = aet."RID")
    WHERE c.column_name = proj->>-1
      AND c.table_rid = current_scope_table_rid;

    IF proj_column_rid IS NULL THEN
      RAISE SQLSTATE '23000' USING DETAIL = proj->>-1, HINT = 'Projected column not found.';
    END IF;

    IF jsonb_typeof(scope_members) IS NULL OR jsonb_typeof(scope_members) = 'null' THEN
      scope_members := '["*"]';
    ELSIF jsonb_typeof(scope_members) = 'array' THEN
      SELECT array_agg(jsonb_typeof(e)) INTO tmp_a
      FROM jsonb_array_elements(scope_members) a(e);
      IF tmp_a != '{string}' THEN
        RAISE SQLSTATE '22000' USING DETAIL = scope_members, HINT = 'ACL binding "scope_acl" must be an array of strings.';
      END IF;
    ELSE
      RAISE SQLSTATE '22000' USING DETAIL = scope_members, HINT = 'ACL binding "scope_acl" must be an array of strings.';
    END IF;

    IF projection_type = '"acl"'::jsonb AND proj_column_istext THEN
      -- pass
    ELSIF projection_type = '"nonnull"'::jsonb THEN
      -- pass
    ELSIF projection_type IS NOT NULL THEN
      RAISE SQLSTATE '22000' USING DETAIL = projection_type, HINT = 'Invalid "projection_type" in ACL binding.';
    ELSE
      projection_type := CASE WHEN proj_column_istext THEN 'acl' ELSE 'nonnull' END;
    END IF;

    RETURN jsonb_build_object(
      'binding_name', binding_name,
      'scope_members', scope_members,
      'access_types', access_types,
      'projection_type', projection_type,
      'projection_column_rid', proj_column_rid,
      'projection_elems', projection_elems,
      'projection_combiners', projection_combiners,
      'projection_filters', projection_filters
    );
  ELSIF doc = 'false'::jsonb THEN
    RETURN jsonb_build_object(
      'binding_name', binding_name
    );
  ELSE
    RAISE SQLSTATE '22000' USING DETAIL = doc, HINT = 'Outer ACL binding document must be a JSON object.';
  END IF;
END;
$$ LANGUAGE plpgsql;

CREATE OR REPLACE FUNCTION _ermrest.insert_aclbinding_generic(rname text, fkcname text, subject_rid text, base_rid text, binding_name text, binding jsonb) RETURNS text AS $$
DECLARE
  tname1 text;
  tname2 text;
  tname3 text;
  tname4 text;

  flattened jsonb;
  entry jsonb;

  binding_rid text;
BEGIN
  tname1 := 'known_' || rname || '_acl_bindings';
  tname2 := 'known_' || rname || '_acl_binding_elems';
  tname3 := 'known_' || rname || '_acl_binding_combiners';
  tname4 := 'known_' || rname || '_acl_binding_filters';

  flattened := jsonb_strip_nulls(_ermrest.aclbinding_parse(binding_name, jsonb_build_object('base', base_rid), binding));

  EXECUTE
    'INSERT INTO _ermrest.' || tname1 || '(' || fkcname || '_rid, binding_name, scope_members, access_types, projection_type, projection_column_rid)'
    'SELECT'
    '  ' || quote_literal(subject_rid) || ','
    '  $1->>''binding_name'','
    '  (SELECT array_agg(a.e ORDER BY a.n) FROM jsonb_array_elements_text($1->''scope_members'') WITH ORDINALITY a(e, n)),'
    '  (SELECT array_agg(a.e ORDER BY a.n) FROM jsonb_array_elements_text($1->''access_types'') WITH ORDINALITY a(e, n)),'
    '  $1->>''projection_type'','
    '  $1->>''projection_column_rid'''
    'RETURNING "RID";'
  INTO binding_rid
  USING flattened;

  FOR entry IN SELECT e FROM jsonb_array_elements(COALESCE(flattened->'projection_elems', '[]')) WITH ORDINALITY a(e, n) ORDER BY n LOOP
    EXECUTE
      'INSERT INTO _ermrest.' || tname2 || '(binding_rid, position, context, alias, inbound, fkey_rid, pseudo_fkey_rid)'
      'VALUES ('
      '  $1,'
      '  ($2->>''position'')::integer,'
      '  $2->>''context'','
      '  $2->>''alias'','
      '  ($2->>''inbound'')::boolean,'
      '  $2->>''fkey_rid'','
      '  $2->>''pseudo_fkey_rid'' );'
    USING binding_rid, entry;
  END LOOP;

  FOR entry IN SELECT e FROM jsonb_array_elements(COALESCE(flattened->'projection_combiners', '[]')) WITH ORDINALITY a(e, n) ORDER BY n LOOP
    EXECUTE
      'INSERT INTO _ermrest.' || tname3 || '(binding_rid, parent_position, position, combiner, negate)'
      'VALUES ('
      '  $1,'
      '  ($2->>''parent_position'')::integer,'
      '  ($2->>''position'')::integer,'
      '  $2->>''combiner'','
      '  COALESCE(($2->>''negate'')::boolean, False) );'
    USING binding_rid, entry;
  END LOOP;

  FOR entry IN SELECT e FROM jsonb_array_elements(COALESCE(flattened->'projection_filters', '[]')) WITH ORDINALITY a(e, n) ORDER BY n LOOP
    EXECUTE
      'INSERT INTO _ermrest.' || tname4 || '(binding_rid, parent_position, position, context, column_rid, operator, operand, negate)'
      'VALUES ('
      '  $1,'
      '  ($2->>''parent_position'')::integer,'
      '  ($2->>''position'')::integer,'
      '  $2->>''context'','
      '  $2->>''column_rid'','
      '  $2->>''operator'','
      '  $2->>''operand'','
      '  COALESCE(($2->>''negate'')::boolean, False) );'
    USING binding_rid, entry;
  END LOOP;

  RETURN binding_rid;
END;
$$ LANGUAGE plpgsql;

CREATE OR REPLACE FUNCTION _ermrest.insert_table_aclbinding(table_rid text, binding_name text, binding jsonb) RETURNS text AS $$
BEGIN
  RETURN _ermrest.insert_aclbinding_generic(
    'table',
    'table',
    table_rid,
    table_rid,
    binding_name,
    binding
  );
END;
$$ LANGUAGE plpgsql;

CREATE OR REPLACE FUNCTION _ermrest.insert_column_aclbinding(column_rid text, binding_name text, binding jsonb) RETURNS text AS $$
DECLARE
  table_rid text;
BEGIN
  SELECT c.table_rid INTO table_rid FROM _ermrest.known_columns c WHERE c."RID" = column_rid;

  RETURN _ermrest.insert_aclbinding_generic(
    'column',
    'column',
    column_rid,
    table_rid,
    binding_name,
    binding
  );
END;
$$ LANGUAGE plpgsql;

CREATE OR REPLACE FUNCTION _ermrest.insert_fkey_aclbinding(fkey_rid text, binding_name text, binding jsonb) RETURNS text AS $$
DECLARE
  table_rid text;
BEGIN
  SELECT pk_table_rid INTO table_rid FROM _ermrest.known_fkeys WHERE "RID" = fkey_rid;

  RETURN _ermrest.insert_aclbinding_generic(
    'fkey',
    'fkey',
    fkey_rid,
    table_rid,
    binding_name,
    binding
  );
END;
$$ LANGUAGE plpgsql;

CREATE OR REPLACE FUNCTION _ermrest.insert_pseudo_fkey_aclbinding(fkey_rid text, binding_name text, binding jsonb) RETURNS text AS $$
DECLARE
  table_rid text;
BEGIN
  SELECT pk_table_rid INTO table_rid FROM _ermrest.known_pseudo_fkeys WHERE "RID" = fkey_rid;

  RETURN _ermrest.insert_aclbinding_generic(
    'pseudo_fkey',
    'fkey',
    fkey_rid,
    table_rid,
    binding_name,
    binding
  );
END;
$$ LANGUAGE plpgsql;


-- this is by-name to handle possible dump/restore scenarios
-- a DBA who does many SQL DDL RENAME events and wants to link by OID rather than name
-- should call _ermrest.model_change_by_oid() **before** running ermrest-deploy
SET CONSTRAINTS ALL DEFERRED;
PERFORM _ermrest.model_change_event();
SET CONSTRAINTS ALL IMMEDIATE;

CREATE OR REPLACE FUNCTION _ermrest.column_name_from_rid(column_rid text, ts timestamptz default NULL) RETURNS text STABLE AS $$
DECLARE
  cname text;
BEGIN
  IF ts IS NULL THEN
    SELECT c.column_name
    INTO cname
    FROM _ermrest.known_columns c
    WHERE c."RID" = column_rid;
  ELSE
    SELECT (c.rowdata)->>'column_name'
    INTO cname
    FROM _ermrest_history.known_columns c
    WHERE c."RID" = column_rid
      AND c.during @> ts;
  END IF;
  RETURN cname;
END;
$$ LANGUAGE plpgsql;

CREATE OR REPLACE FUNCTION _ermrest.aclbinding_filter_serialize(part jsonb, parent_children_map jsonb, ts timestamptz default NULL) RETURNS jsonb AS $$
DECLARE
  child_list jsonb;
  cname jsonb;
BEGIN
  IF part ? 'combiner' THEN
    -- convert each child using this same serialization function recursively
    SELECT jsonb_agg(
      _ermrest.aclbinding_filter_serialize(c, parent_children_map, ts)
      ORDER BY s.n
    )
    INTO child_list
    FROM jsonb_array_elements(parent_children_map->(part->>'position')) WITH ORDINALITY s(c, n);

    RETURN jsonb_strip_nulls(jsonb_build_object(
      part->>'combiner', child_list,
      'negate', part->'negate' = 'true'::jsonb
    ));
  ELSE
    -- convert this leaf filter node as base case
    cname := to_jsonb(_ermrest.column_name_from_rid(part->>'column_rid', ts));

    IF part->'context_alias' != 'null'::jsonb THEN
      cname := to_jsonb(ARRAY[ part->'context_alias', cname ]);
    END IF;

    RETURN jsonb_strip_nulls(jsonb_build_object(
      'filter', cname,
      'operator', part->'operator',
      'operand', part->'operand',
      'negate', part->'negate' = 'true'::jsonb
    ));
  END IF;
END;
$$ LANGUAGE plpgsql;

CREATE OR REPLACE FUNCTION _ermrest.fkey_name_from_rids(fkey_rid text, pseudo_fkey_rid text, ts timestamptz default NULL) RETURNS jsonb STABLE AS $$
DECLARE
  sname text;
  cname text;
BEGIN
  IF ts IS NULL THEN
    IF fkey_rid IS NOT NULL THEN
      SELECT s.schema_name, fk.constraint_name
      INTO sname, cname
      FROM _ermrest.known_fkeys fk
      JOIN _ermrest.known_schemas s ON (s."RID" = fk.schema_rid)
      WHERE fk."RID" = fkey_rid;
    ELSE
      SELECT '', fk.constraint_name
      INTO sname, cname
      FROM _ermrest.known_pseudo_fkeys fk
      WHERE fk."RID" = pseudo_fkey_rid;
    END IF;
  ELSE
    IF fkey_rid IS NOT NULL THEN
      SELECT (s.rowdata)->>'schema_name', (fk.rowdata)->>'constraint_name'
      INTO sname, cname
      FROM _ermrest_history.known_fkeys fk
      JOIN _ermrest_history.known_schemas s ON (s."RID" = (fk.rowdata)->>'schema_rid')
      WHERE fk."RID" = fkey_rid
        AND fk.during @> ts
	AND s.during @> ts;
    ELSE
      SELECT '', (fk.rowdata)->>'constraint_name'
      INTO sname, cname
      FROM _ermrest_history.known_pseudo_fkeys fk
      WHERE fk."RID" = pseudo_fkey_rid
        AND fk.during @> ts;
    END IF;

  END IF;
  RETURN to_jsonb( ARRAY[ sname, cname ]::text[] );
END;
$$ LANGUAGE plpgsql;

CREATE OR REPLACE FUNCTION _ermrest.aclbinding_serialize(binding_record jsonb, elems jsonb, combiners jsonb, filters jsonb, ts timestamptz default NULL) RETURNS jsonb AS $$
DECLARE
  projection jsonb;
  children jsonb;
BEGIN
  IF binding_record->'access_types' = 'null' THEN
    -- we NULL out required fields to represent a "false" binding mask
    RETURN 'false'::jsonb;
  END IF;

  -- build parent->children map needed below to reconstruct expressiont trees
  SELECT jsonb_object_agg(parent_pos, child_list)
  INTO children
  FROM (
    SELECT
      c->>'parent_position',
      COALESCE(jsonb_agg(c ORDER BY (c->>'position')::integer), '{}'::jsonb) AS child_list
    FROM (
      SELECT * FROM jsonb_array_elements(combiners) s(c)
      UNION ALL
      SELECT * FROM jsonb_array_elements(filters) s(c)
    ) s(c)
    WHERE COALESCE(c->'parent_position', 'null'::jsonb) != 'null'::jsonb
    GROUP BY c->>'parent_position'
  ) s(parent_pos, child_list);

  IF COALESCE(binding_record->'projection_type', 'null'::jsonb) = 'null'::jsonb THEN
    RETURN jsonb_build_object(
      'projection', 'false'::jsonb
    );
  END IF;

  -- rebuild projection path which is ordered roots of forest plus final column name
  SELECT COALESCE(jsonb_agg(
    CASE
      WHEN p ?| '{combiner,column_rid}' THEN _ermrest.aclbinding_filter_serialize(p, children, ts)
      ELSE jsonb_strip_nulls(jsonb_build_object(
        'context', p->'context',
	'alias', p->'alias',
	CASE
	  WHEN (p->>'inbound')::boolean
	  THEN 'inbound'
	  ELSE 'outbound'
	END::text,
	_ermrest.fkey_name_from_rids((s.p)->>'fkey_rid', (s.p)->>'pseudo_fkey-rid', ts)
      ))
    END
    ORDER BY (p->>'position')::integer
  ), '[]'::jsonb) || to_jsonb(_ermrest.column_name_from_rid(binding_record->>'projection_column_rid'))
  INTO projection
  FROM (
    SELECT * FROM jsonb_array_elements(elems) s(p)
    UNION ALL
    SELECT * FROM jsonb_array_elements(combiners) s(p)
    UNION ALL
    SELECT * FROM jsonb_array_elements(filters) s(p)
  ) s(p)
  WHERE COALESCE(p->'parent_position', 'null'::jsonb) = 'null'::jsonb;

  RETURN jsonb_build_object(
    'scope_acl', $1->'scope_members',
    'types', $1->'access_types',
    'projection_type', $1->'projection_type',
    'projection', projection
  );
END;
$$ LANGUAGE plpgsql;


CREATE OR REPLACE FUNCTION _ermrest.create_historical_aclbinding_func(rname text, cname text) RETURNS void AS $def$
DECLARE
  s text;
BEGIN
  EXECUTE
    'CREATE OR REPLACE FUNCTION _ermrest.known_' || rname || '_acl_bindings(ts timestamptz default NULL)'
    'RETURNS TABLE (' || cname || ' text,' || 'binding_name text, binding jsonb) AS $$'
    'BEGIN'
    '  IF ts IS NULL THEN'
    '    RETURN QUERY'
    '    SELECT'
    '      b.' || cname || ','
    '      b.binding_name,'
    '      _ermrest.aclbinding_serialize('
    '        row_to_json(b.*)::jsonb,'
    '        COALESCE(e.parts, ''[]''::jsonb),'
    '        COALESCE(c.parts, ''[]''::jsonb),'
    '        COALESCE(f.parts, ''[]''::jsonb)'
    '      )'
    '    FROM _ermrest.known_' || rname || '_acl_bindings b'
    '    LEFT JOIN ('
    '      SELECT s.binding_rid, jsonb_agg(row_to_json(s.*))'
    '      FROM _ermrest.known_' || rname || '_acl_binding_elems s'
    '      GROUP BY s.binding_rid'
    '    ) e (binding_rid, parts) ON (b."RID" = e.binding_rid)'
    '    LEFT JOIN ('
    '      SELECT s.binding_rid, jsonb_agg(row_to_json(s.*))'
    '      FROM _ermrest.known_' || rname || '_acl_binding_combiners s'
    '      GROUP BY s.binding_rid'
    '    ) c (binding_rid, parts) ON (b."RID" = c.binding_rid)'
    '    LEFT JOIN ('
    '      SELECT s.binding_rid, jsonb_agg(row_to_json(s.*))'
    '      FROM _ermrest.known_' || rname || '_acl_binding_filters s'
    '      GROUP BY s.binding_rid'
    '    ) f (binding_rid, parts) ON (b."RID" = f.binding_rid);'
    '  ELSE'
    '    RETURN QUERY'
    '    SELECT'
    '      (b.rowdata)->>''' || cname || ''','
    '      (b.rowdata)->>''binding_name'','
    '      _ermrest.aclbinding_serialize('
    '        b.rowdata,'
    '        COALESCE(e.parts, ''[]''::jsonb),'
    '        COALESCE(c.parts, ''[]''::jsonb),'
    '        COALESCE(f.parts, ''[]''::jsonb)'
    '      )'
    '    FROM _ermrest_history.known_' || rname || '_acl_bindings b'
    '    LEFT JOIN ('
    '      SELECT (s.rowdata)->>''binding_rid'', jsonb_agg(s.rowdata)'
    '      FROM _ermrest_history.known_' || rname || '_acl_binding_elems s'
    '      WHERE s.during @> ts'
    '      GROUP BY (s.rowdata)->>''binding_rid'''
    '    ) e (binding_rid, parts) ON (b."RID" = e.binding_rid)'
    '    LEFT JOIN ('
    '      SELECT (s.rowdata)->>''binding_rid'', jsonb_agg(s.rowdata)'
    '      FROM _ermrest_history.known_' || rname || '_acl_binding_combiners s'
    '      WHERE s.during @> ts'
    '      GROUP BY (s.rowdata)->>''binding_rid'''
    '    ) c (binding_rid, parts) ON (b."RID" = c.binding_rid)'
    '    LEFT JOIN ('
    '      SELECT (s.rowdata)->>''binding_rid'', jsonb_agg(s.rowdata)'
    '      FROM _ermrest_history.known_' || rname || '_acl_binding_filters s'
    '      WHERE s.during @> ts'
    '      GROUP BY (s.rowdata)->>''binding_rid'''
    '    ) f (binding_rid, parts) ON (b."RID" = f.binding_rid)'
    '    WHERE b.during @> ts;'
    '  END IF;'
    'END;'
    '$$ LANGUAGE plpgsql;' ;
END;
$def$ LANGUAGE plpgsql;

PERFORM _ermrest.create_historical_aclbinding_func('table', 'table_rid');
PERFORM _ermrest.create_historical_aclbinding_func('column', 'column_rid');
PERFORM _ermrest.create_historical_aclbinding_func('fkey', 'fkey_rid');
PERFORM _ermrest.create_historical_aclbinding_func('pseudo_fkey', 'fkey_rid');

CREATE OR REPLACE FUNCTION _ermrest.known_catalogs(ts timestamptz)
RETURNS TABLE ("RID" text, acls jsonb, annotations jsonb) AS $$
BEGIN
IF ts IS NULL THEN
  RETURN QUERY
  SELECT s."RID"::text, s.acls, s.annotations
  FROM _ermrest.known_catalogs s
  WHERE s."RID" = '0';
ELSE
  RETURN QUERY
  SELECT s."RID", sr.acls, sr.annotations
  FROM _ermrest_history.known_catalogs s,
  LATERAL jsonb_to_record(s.rowdata) sr (acls jsonb, annotations jsonb)
  WHERE s.during @> COALESCE($1, now())
    AND s."RID" = '0';
END IF;
END;
$$ LANGUAGE plpgsql;

CREATE OR REPLACE FUNCTION _ermrest.known_schemas(ts timestamptz)
RETURNS TABLE ("RID" text, schema_name text, comment text, acls jsonb, annotations jsonb) AS $$
BEGIN
IF ts IS NULL THEN
  RETURN QUERY
  SELECT s."RID"::text, s.schema_name, s.comment, s.acls, s.annotations
  FROM _ermrest.known_schemas s;
ELSE
  RETURN QUERY
  SELECT s."RID", sr.schema_name, sr.comment, sr.acls, sr.annotations
  FROM _ermrest_history.known_schemas s,
  LATERAL jsonb_to_record(s.rowdata) sr (schema_name text, comment text, acls jsonb, annotations jsonb)
  WHERE s.during @> COALESCE($1, now());
END IF;
END;
$$ LANGUAGE plpgsql;

CREATE OR REPLACE FUNCTION _ermrest.known_types(ts timestamptz)
RETURNS TABLE ("RID" text, schema_rid text, type_name text, array_element_type_rid text, domain_element_type_rid text, domain_notnull boolean, domain_default text, comment text) AS $$
<<<<<<< HEAD
BEGIN
IF ts IS NULL THEN
  RETURN QUERY
  SELECT s."RID"::text, s.schema_rid, s.type_name, s.array_element_type_rid, s.domain_element_type_rid, s.domain_notnull, s.domain_default, s.comment
  FROM _ermrest.known_types s;
ELSE
  RETURN QUERY
  SELECT s."RID", sr.schema_rid, sr.type_name, sr.array_element_type_rid, sr.domain_element_type_rid, sr.domain_notnull, sr.domain_default, sr.comment
  FROM _ermrest_history.known_types s,
  LATERAL jsonb_to_record(s.rowdata) sr (schema_rid text, type_name text, array_element_type_rid text, domain_element_type_rid text, domain_notnull boolean, domain_default text, comment text)
=======
  SELECT
    s."RID",
    (s.rowdata->>'schema_rid')::text AS "schema_rid",
    (s.rowdata->>'type_name')::text AS "type_name",
    (s.rowdata->>'array_element_type_rid')::text AS "array_element_type_rid",
    (s.rowdata->>'domain_element_type_rid')::text AS "domain_element_type_rid",
    (s.rowdata->>'domain_notnull')::boolean AS "domain_notnull",
    (s.rowdata->>'domain_default')::text AS "domain_default",
    (s.rowdata->>'comment')::text AS "comment"
  FROM _ermrest_history.known_types s
>>>>>>> de5a9233
  WHERE s.during @> COALESCE($1, now());
END IF;
END;
$$ LANGUAGE plpgsql;

CREATE OR REPLACE FUNCTION _ermrest.known_columns(ts timestamptz)
<<<<<<< HEAD
RETURNS TABLE ("RID" text, table_rid text, column_num int, column_name text, type_rid text, not_null boolean, column_default text, comment text, acls jsonb, annotations jsonb) AS $$
BEGIN
IF ts IS NULL THEN
  RETURN QUERY
  SELECT s."RID"::text, s.table_rid, s.column_num, s.column_name, s.type_rid, s.not_null, s.column_default, s.comment, s.acls, s.annotations
  FROM _ermrest.known_columns s;
ELSE
  RETURN QUERY
  SELECT s."RID", sr.table_rid, sr.column_num, sr.column_name, sr.type_rid, sr.not_null, sr.column_default, sr.comment, sr.acls, sr.annotations
  FROM _ermrest_history.known_columns s,
  LATERAL jsonb_to_record(s.rowdata) sr (table_rid text, column_num int, column_name text, type_rid text, not_null boolean, column_default text, comment text, acls jsonb, annotations jsonb)
=======
RETURNS TABLE ("RID" text, table_rid text, column_num int, column_name text, type_rid text, not_null boolean, column_default text, comment text) AS $$
  SELECT
    s."RID",
    (s.rowdata->>'table_rid')::text AS "table_rid",
    (s.rowdata->>'column_num')::int AS "column_num",
    (s.rowdata->>'column_name')::text AS "column_name",
    (s.rowdata->>'type_rid')::text AS "type_rid",
    (s.rowdata->>'not_null')::boolean AS "not_null",
    (s.rowdata->>'column_default')::text AS "column_default",
    (s.rowdata->>'comment')::text AS "comment"
  FROM _ermrest_history.known_columns s
>>>>>>> de5a9233
  WHERE s.during @> COALESCE($1, now());
END IF;
END;
$$ LANGUAGE plpgsql;

CREATE OR REPLACE FUNCTION _ermrest.known_pseudo_notnulls(ts timestamptz)
RETURNS TABLE ("RID" text, column_rid text) AS $$
<<<<<<< HEAD
BEGIN
IF ts is NULL THEN
  RETURN QUERY
  SELECT s."RID"::text, s.column_rid
  FROM _ermrest.known_pseudo_notnulls s;
ELSE
  RETURN QUERY
  SELECT s."RID", sr.column_rid
  FROM _ermrest_history.known_pseudo_notnulls s,
  LATERAL jsonb_to_record(s.rowdata) sr (column_rid text)
=======
  SELECT
    s."RID",
    (s.rowdata->>'column_rid') AS "column_rid"
  FROM _ermrest_history.known_pseudo_notnulls s
>>>>>>> de5a9233
  WHERE s.during @> COALESCE($1, now());
END IF;
END;
$$ LANGUAGE plpgsql;

CREATE OR REPLACE FUNCTION _ermrest.known_tables(ts timestamptz)
<<<<<<< HEAD
RETURNS TABLE ("RID" text, schema_rid text, table_name text, table_kind text, comment text, acls jsonb, annotations jsonb) AS $$
BEGIN
IF ts IS NULL THEN
  RETURN QUERY
  SELECT s."RID"::text, s.schema_rid, s.table_name, s.table_kind, s.comment, s.acls, s.annotations
  FROM _ermrest.known_tables s;
ELSE
  RETURN QUERY
  SELECT s."RID", sr.schema_rid, sr.table_name, sr.table_kind, sr.comment, sr.acls, sr.annotations
  FROM _ermrest_history.known_tables s,
  LATERAL jsonb_to_record(s.rowdata) sr (schema_rid text, table_name text, table_kind text, comment text, acls jsonb, annotations jsonb)
=======
RETURNS TABLE ("RID" text, schema_rid text, table_name text, table_kind text, comment text) AS $$
  SELECT
    s."RID",
    (s.rowdata->>'schema_rid')::text "schema_rid",
    (s.rowdata->>'table_name')::text "table_name",
    (s.rowdata->>'table_kind')::text "table_kind",
    (s.rowdata->>'comment')::text "comment"
  FROM _ermrest_history.known_tables s
>>>>>>> de5a9233
  WHERE s.during @> COALESCE($1, now());
END IF;
END;
$$ LANGUAGE plpgsql;

CREATE OR REPLACE FUNCTION _ermrest.known_tables_denorm(ts timestamptz)
RETURNS TABLE ("RID" text, schema_rid text, table_name text, table_kind text, comment text, acls jsonb, annotations jsonb, columns jsonb[]) AS $$
SELECT
  t."RID",
  t.schema_rid,
  t.table_name,
  t.table_kind,
  t."comment",
  t.acls,
  t.annotations,
  COALESCE(c.columns, ARRAY[]::jsonb[]) AS columns
FROM _ermrest.known_tables($1) t
LEFT OUTER JOIN (
  SELECT
    c.table_rid,
    array_agg(to_jsonb(c.*) ORDER BY c.column_num)::jsonb[] AS columns
  FROM _ermrest.known_columns($1) c
  GROUP BY c.table_rid
) c ON (t."RID" = c.table_rid);
$$ LANGUAGE SQL;

CREATE OR REPLACE FUNCTION _ermrest.record_new_table(schema_rid text, tname text, acls jsonb DEFAULT '{}', annotations jsonb DEFAULT '{}') RETURNS text AS $$
DECLARE
  t_rid text;
  s_name text;
BEGIN
  INSERT INTO _ermrest.known_tables (oid, schema_rid, table_name, table_kind, "comment", acls, annotations)
  SELECT t.oid, t.schema_rid, t.table_name, t.table_kind, t."comment", $3, $4
  FROM _ermrest.introspect_tables t
  WHERE t.schema_rid = $1 AND t.table_name = $2
  RETURNING "RID" INTO t_rid;

  INSERT INTO _ermrest.known_columns (table_rid, column_num, column_name, type_rid, not_null, column_default, "comment")
  SELECT c.table_rid, c.column_num, c.column_name, c.type_rid, c.not_null, c.column_default, c."comment"
  FROM _ermrest.introspect_columns c
  WHERE c.table_rid = t_rid;

  PERFORM _ermrest.enable_table_history(t_rid);
  PERFORM _ermrest.model_version_bump();
  PERFORM _ermrest.data_change_event(t_rid);

  SELECT s.schema_name INTO s_name
  FROM _ermrest.known_schemas s
  WHERE s."RID" = schema_rid;

  EXECUTE 'CREATE TRIGGER ermrest_syscols BEFORE INSERT OR UPDATE ON '
    || quote_ident(s_name) || '.' || quote_ident(tname)
    || ' FOR EACH ROW EXECUTE PROCEDURE _ermrest.maintain_row();';

  RETURN t_rid;
END;
$$ LANGUAGE plpgsql;

IF (SELECT True FROM information_schema.tables WHERE table_schema = 'public' AND table_name = 'ermrest_client') THEN
  ALTER TABLE public.ermrest_client RENAME TO "ERMrest_Client";
  ALTER TABLE public."ERMrest_Client" RENAME COLUMN id TO "ID";
  ALTER TABLE public."ERMrest_Client" RENAME COLUMN display_name TO "Display_Name";
  ALTER TABLE public."ERMrest_Client" RENAME COLUMN full_name TO "Full_Name";
  ALTER TABLE public."ERMrest_Client" RENAME COLUMN email TO "Email";
  ALTER TABLE public."ERMrest_Client" RENAME COLUMN client_obj TO "Client_Object";
ELSIF (SELECT True FROM information_schema.tables WHERE table_schema = 'public' AND table_name = 'ERMrest_Client') IS NULL THEN
  CREATE TABLE public."ERMrest_Client" (
    "RID" ermrest_rid PRIMARY KEY DEFAULT _ermrest.urlb32_encode(nextval('_ermrest.rid_seq')),
    "RCT" ermrest_rct NOT NULL DEFAULT now(),
    "RMT" ermrest_rmt NOT NULL DEFAULT now(),
    "RCB" ermrest_rcb DEFAULT _ermrest.current_client(),
    "RMB" ermrest_rmb DEFAULT _ermrest.current_client(),
    "ID" text UNIQUE NOT NULL,
    "Display_Name" text,
    "Full_Name" text,
    "Email" text,
    "Client_Object" jsonb NOT NULL
  );
  PERFORM _ermrest.record_new_table(_ermrest.find_schema_rid('public'), 'ERMrest_Client');
  INSERT INTO _ermrest.known_table_acls (table_rid, acl, members)
  VALUES
    (_ermrest.find_table_rid('public', 'ERMrest_Client'), 'insert', ARRAY[]::text[]),
    (_ermrest.find_table_rid('public', 'ERMrest_Client'), 'update', ARRAY[]::text[]),
    (_ermrest.find_table_rid('public', 'ERMrest_Client'), 'delete', ARRAY[]::text[]),
    (_ermrest.find_table_rid('public', 'ERMrest_Client'), 'select', ARRAY[]::text[]),
    (_ermrest.find_table_rid('public', 'ERMrest_Client'), 'enumerate', ARRAY[]::text[]);
END IF;

IF (SELECT True FROM information_schema.tables WHERE table_schema = 'public' AND table_name = 'ERMrest_Group') IS NULL THEN
  CREATE TABLE public."ERMrest_Group" (
    "RID" ermrest_rid PRIMARY KEY DEFAULT _ermrest.urlb32_encode(nextval('_ermrest.rid_seq')),
    "RCT" ermrest_rct NOT NULL DEFAULT now(),
    "RMT" ermrest_rmt NOT NULL DEFAULT now(),
    "RCB" ermrest_rcb DEFAULT _ermrest.current_client(),
    "RMB" ermrest_rmb DEFAULT _ermrest.current_client(),
    "ID" text UNIQUE NOT NULL,
    "URL" text,
    "Display_Name" text,
    "Description" text
  );
<<<<<<< HEAD
  PERFORM _ermrest.record_new_table(_ermrest.find_schema_rid('public'), 'ermrest_client');
  UPDATE _ermrest.known_tables
  SET acls = '{"insert": [], "update": [], "delete": [], "select": [], "enumerate": []}'
  WHERE "RID" = _ermrest.find_table_rid('public', 'ermrest_client');
END IF;

CREATE OR REPLACE FUNCTION _ermrest.known_keys(ts timestamptz)
RETURNS TABLE ("RID" text, schema_rid text, constraint_name text, table_rid text, column_rids jsonb, comment text, annotations jsonb) AS $$
BEGIN
IF ts IS NULL THEN
  RETURN QUERY
  SELECT s."RID"::text, s.schema_rid, s.constraint_name, s.table_rid, s.column_rids, s.comment, s.annotations
  FROM _ermrest.known_keys s;
ELSE
  RETURN QUERY
  SELECT s."RID", sr.schema_rid, sr.constraint_name, sr.table_rid, sr.column_rids, sr.comment, sr.annotations
  FROM _ermrest_history.known_keys s,
  LATERAL jsonb_to_record(s.rowdata) sr (schema_rid text, constraint_name text, table_rid text, column_rids jsonb, comment text, annotations jsonb)
=======
  PERFORM _ermrest.record_new_table(_ermrest.find_schema_rid('public'), 'ERMrest_Group');
  INSERT INTO _ermrest.known_table_acls (table_rid, acl, members)
  VALUES
    (_ermrest.find_table_rid('public', 'ERMrest_Group'), 'insert', ARRAY[]::text[]),
    (_ermrest.find_table_rid('public', 'ERMrest_Group'), 'update', ARRAY[]::text[]),
    (_ermrest.find_table_rid('public', 'ERMrest_Group'), 'delete', ARRAY[]::text[]),
    (_ermrest.find_table_rid('public', 'ERMrest_Group'), 'select', ARRAY[]::text[]),
    (_ermrest.find_table_rid('public', 'ERMrest_Group'), 'enumerate', ARRAY[]::text[]);
END IF;

CREATE OR REPLACE FUNCTION _ermrest.known_keys(ts timestamptz)
RETURNS TABLE ("RID" text, schema_rid text, constraint_name text, table_rid text, comment text) AS $$
  SELECT
    s."RID",
    (s.rowdata->>'schema_rid')::text "schema_rid",
    (s.rowdata->>'constraint_name')::text "constraint_name",
    (s.rowdata->>'table_rid')::text "table_rid",
    (s.rowdata->>'comment')::text "comment"
  FROM _ermrest_history.known_keys s
>>>>>>> de5a9233
  WHERE s.during @> COALESCE($1, now());
END IF;
END;
$$ LANGUAGE plpgsql;

CREATE OR REPLACE FUNCTION _ermrest.known_pseudo_keys(ts timestamptz)
<<<<<<< HEAD
RETURNS TABLE ("RID" text, constraint_name text, table_rid text, column_rids jsonb, comment text, annotations jsonb) AS $$
BEGIN
IF ts IS NULL THEN
  RETURN QUERY
  SELECT s."RID"::text, s.constraint_name, s.table_rid, s.column_rids, s.comment, s.annotations
  FROM _ermrest.known_pseudo_keys s;
ELSE
  RETURN QUERY
  SELECT s."RID", sr.constraint_name, sr.table_rid, sr.column_rids, sr.comment, sr.annotations
  FROM _ermrest_history.known_pseudo_keys s,
  LATERAL jsonb_to_record(s.rowdata) sr (constraint_name text, table_rid text, column_rids jsonb, comment text, annotations jsonb)
  WHERE s.during @> COALESCE($1, now());
END IF;
END;
$$ LANGUAGE plpgsql;
=======
RETURNS TABLE ("RID" text, constraint_name text, table_rid text, comment text) AS $$
  SELECT
    s."RID",
    (s.rowdata->>'constraint_name')::text "constraint_name",
    (s.rowdata->>'table_rid')::text "table_rid",
    (s.rowdata->>'comment')::text "comment"
  FROM _ermrest_history.known_pseudo_keys s
  WHERE s.during @> COALESCE($1, now());
$$ LANGUAGE SQL;

CREATE OR REPLACE FUNCTION _ermrest.known_key_columns(ts timestamptz)
RETURNS TABLE ("RID" text, key_rid text, column_rid text) AS $$
  SELECT
    s."RID",
    (s.rowdata->>'key_rid')::text "key_rid",
    (s.rowdata->>'column_rid')::text "column_rid"
  FROM _ermrest_history.known_key_columns s
  WHERE s.during @> COALESCE($1, now());
$$ LANGUAGE SQL;

CREATE OR REPLACE FUNCTION _ermrest.known_pseudo_key_columns(ts timestamptz)
RETURNS TABLE ("RID" text, key_rid text, column_rid text) AS $$
  SELECT
    s."RID",
    (s.rowdata->>'key_rid')::text "key_rid",
    (s.rowdata->>'column_rid')::text "column_rid"
  FROM _ermrest_history.known_pseudo_key_columns s
  WHERE s.during @> COALESCE($1, now());
$$ LANGUAGE SQL;
>>>>>>> de5a9233

CREATE OR REPLACE FUNCTION _ermrest.known_keys_denorm(ts timestamptz)
RETURNS TABLE ("RID" text, schema_rid text, constraint_name text, table_rid text, column_rids text[], comment text, annotations jsonb) AS $$
SELECT
  k."RID",
  k.schema_rid,
  k.constraint_name,
  k.table_rid,
  kc.column_rids,
  k."comment",
  k.annotations
FROM _ermrest.known_keys($1) k
JOIN LATERAL (
  SELECT
    array_agg(kc.column_rid ORDER BY kc.column_rid)::text[] AS column_rids
  FROM jsonb_each(k.column_rids) kc(column_rid, null_value)
) kc ON (True)
$$ LANGUAGE SQL;

CREATE OR REPLACE FUNCTION _ermrest.known_pseudo_keys_denorm(ts timestamptz)
RETURNS TABLE ("RID" text, constraint_name text, table_rid text, column_rids text[], comment text, annotations jsonb) AS $$
SELECT
  k."RID",
  k.constraint_name,
  k.table_rid,
  kc.column_rids,
  k."comment",
  k.annotations
FROM _ermrest.known_pseudo_keys($1) k
JOIN LATERAL (
  SELECT
    array_agg(kc.column_rid ORDER BY kc.column_rid)::text[] AS column_rids
  FROM jsonb_each(k.column_rids) kc(column_rid, null_value)
) kc ON (True)
$$ LANGUAGE SQL;

CREATE OR REPLACE FUNCTION _ermrest.known_fkeys(ts timestamptz)
<<<<<<< HEAD
RETURNS TABLE ("RID" text, schema_rid text, constraint_name text, fk_table_rid text, pk_table_rid text, column_rid_map jsonb, delete_rule text, update_rule text, comment text, acls jsonb, annotations jsonb) AS $$
BEGIN
IF ts IS NULL THEN
  RETURN QUERY
  SELECT s."RID"::text, s.schema_rid, s.constraint_name, s.fk_table_rid, s.pk_table_rid, s.column_rid_map, s.delete_rule, s.update_rule, s.comment, s.acls, s.annotations
  FROM _ermrest.known_fkeys s;
ELSE
  RETURN QUERY
  SELECT s."RID", sr.schema_rid, sr.constraint_name, sr.fk_table_rid, sr.pk_table_rid, sr.column_rid_map, sr.delete_rule, sr.update_rule, sr.comment, sr.acls, sr.annotations
  FROM _ermrest_history.known_fkeys s,
  LATERAL jsonb_to_record(s.rowdata) sr (schema_rid text, constraint_name text, fk_table_rid text, pk_table_rid text, column_rid_map jsonb, delete_rule text, update_rule text, comment text, acls jsonb, annotations jsonb)
=======
RETURNS TABLE ("RID" text, schema_rid text, constraint_name text, fk_table_rid text, pk_table_rid text, delete_rule text, update_rule text, comment text) AS $$
  SELECT
    s."RID",
    (s.rowdata->>'schema_rid')::text "schema_rid",
    (s.rowdata->>'constraint_name')::text "constraint_name",
    (s.rowdata->>'fk_table_rid')::text "fk_table_rid",
    (s.rowdata->>'pk_table_rid')::text "pk_table_rid",
    (s.rowdata->>'delete_rule')::text "delete_rule",
    (s.rowdata->>'update_rule')::text "update_rule",
    (s.rowdata->>'comment')::text "comment"
  FROM _ermrest_history.known_fkeys s
>>>>>>> de5a9233
  WHERE s.during @> COALESCE($1, now());
END IF;
END;
$$ LANGUAGE plpgsql;

CREATE OR REPLACE FUNCTION _ermrest.known_pseudo_fkeys(ts timestamptz)
<<<<<<< HEAD
RETURNS TABLE ("RID" text, constraint_name text, fk_table_rid text, pk_table_rid text, column_rid_map jsonb, comment text, acls jsonb, annotations jsonb) AS $$
BEGIN
IF ts IS NULL THEN
  RETURN QUERY
  SELECT s."RID"::text, s.constraint_name, s.fk_table_rid, s.pk_table_rid, s.column_rid_map, s.comment, s.acls, s.annotations
  FROM _ermrest.known_pseudo_fkeys s;
ELSE
  RETURN QUERY
  SELECT s."RID", sr.constraint_name, sr.fk_table_rid, sr.pk_table_rid, sr.column_rid_map, sr.comment, sr.acls, sr.annotations
  FROM _ermrest_history.known_pseudo_fkeys s,
  LATERAL jsonb_to_record(s.rowdata) sr (constraint_name text, fk_table_rid text, pk_table_rid text, column_rid_map jsonb, comment text, acls jsonb, annotations jsonb)
  WHERE s.during @> COALESCE($1, now());
END IF;
END;
$$ LANGUAGE plpgsql;
=======
RETURNS TABLE ("RID" text, constraint_name text, fk_table_rid text, pk_table_rid text, comment text) AS $$
  SELECT
    s."RID",
    (s.rowdata->>'constraint_name')::text "constraint_name",
    (s.rowdata->>'fk_table_rid')::text "fk_table_rid",
    (s.rowdata->>'pk_table_rid')::text "pk_table_rid",
    (s.rowdata->>'comment')::text "comment"
  FROM _ermrest_history.known_pseudo_fkeys s
  WHERE s.during @> COALESCE($1, now());
$$ LANGUAGE SQL;

CREATE OR REPLACE FUNCTION _ermrest.known_fkey_columns(ts timestamptz)
RETURNS TABLE ("RID" text, fkey_rid text, fk_column_rid text, pk_column_rid text) AS $$
  SELECT
    s."RID",
    (s.rowdata->>'fkey_rid')::text "fkey_rid",
    (s.rowdata->>'fk_column_rid')::text "fk_column_rid",
    (s.rowdata->>'pk_column_rid')::text "pk_column_rid"
  FROM _ermrest_history.known_fkey_columns s
  WHERE s.during @> COALESCE($1, now());
$$ LANGUAGE SQL;

CREATE OR REPLACE FUNCTION _ermrest.known_pseudo_fkey_columns(ts timestamptz)
RETURNS TABLE ("RID" text, fkey_rid text, fk_column_rid text, pk_column_rid text) AS $$
  SELECT
    s."RID",
    (s.rowdata->>'fkey_rid')::text "fkey_rid",
    (s.rowdata->>'fk_column_rid')::text "fk_column_rid",
    (s.rowdata->>'pk_column_rid')::text "pk_column_rid"
  FROM _ermrest_history.known_pseudo_fkey_columns s
  WHERE s.during @> COALESCE($1, now());
$$ LANGUAGE SQL;
>>>>>>> de5a9233

CREATE OR REPLACE FUNCTION _ermrest.known_fkeys_denorm(ts timestamptz)
RETURNS TABLE ("RID" text, schema_rid text, constraint_name text, fk_table_rid text, fk_column_rids text[], pk_table_rid text, pk_column_rids text[], delete_rule text, update_rule text, comment text, acls jsonb, annotations jsonb) AS $$
SELECT
  fk."RID",
  fk.schema_rid,
  fk.constraint_name,
  fk.fk_table_rid,
  fkcp.fk_column_rids,
  fk.pk_table_rid,
  fkcp.pk_column_rids,
  fk.delete_rule,
  fk.update_rule,
  fk."comment",
  fk.acls,
  fk.annotations
FROM _ermrest.known_fkeys($1) fk
JOIN LATERAL (
  SELECT
    array_agg(fk_column_rid ORDER BY fkcp.fk_column_rid)::text[] AS fk_column_rids,
    array_agg(pk_column_rid ORDER BY fkcp.fk_column_rid)::text[] AS pk_column_rids
  FROM jsonb_each_text(fk.column_rid_map) fkcp (fk_column_rid, pk_column_rid)
) fkcp ON (True)
$$ LANGUAGE SQL;

CREATE OR REPLACE FUNCTION _ermrest.known_pseudo_fkeys_denorm(ts timestamptz)
RETURNS TABLE ("RID" text, constraint_name text, fk_table_rid text, fk_column_rids text[], pk_table_rid text, pk_column_rids text[], comment text, acls jsonb, annotations jsonb) AS $$
SELECT
  fk."RID",
  fk.constraint_name,
  fk.fk_table_rid,
  fkcp.fk_column_rids,
  fk.pk_table_rid,
  fkcp.pk_column_rids,
  fk."comment",
  fk.acls,
  fk.annotations
FROM _ermrest.known_pseudo_fkeys($1) fk
JOIN LATERAL (
  SELECT
    array_agg(fk_column_rid ORDER BY fkcp.fk_column_rid)::text[] AS fk_column_rids,
    array_agg(pk_column_rid ORDER BY fkcp.fk_column_rid)::text[] AS pk_column_rids
  FROM jsonb_each_text(fk.column_rid_map) fkcp (fk_column_rid, pk_column_rid)
) fkcp ON (True)
$$ LANGUAGE SQL;

FOR looprow IN
SELECT s.schema_name, t.table_name
FROM _ermrest.known_tables t
JOIN _ermrest.known_schemas s ON (t.schema_rid = s."RID")
LEFT OUTER JOIN pg_catalog.pg_trigger tg ON (tg.tgrelid = t.oid AND tg.tgname = 'ermrest_syscols')
WHERE tg.tgrelid IS NULL
  AND s.schema_name NOT IN ('pg_catalog', '_ermrest_history')
  AND t.table_kind = 'r'
  AND (SELECT True FROM _ermrest.known_columns c WHERE c.table_rid = t."RID" AND c.column_name = 'RID')
LOOP
  EXECUTE 'CREATE TRIGGER ermrest_syscols BEFORE INSERT OR UPDATE ON '
    || quote_ident(looprow.schema_name) || '.' || quote_ident(looprow.table_name)
    || ' FOR EACH ROW EXECUTE PROCEDURE _ermrest.maintain_row();';
END LOOP;

-- disable one-time conversion that MAY have been done above
CREATE OR REPLACE FUNCTION _ermrest.htable_to_visible_entities(trid text, sname text, tname text, htname text) RETURNS void AS $$
BEGIN
  -- do nothing during normal operations...
  RETURN;
END;
$$ LANGUAGE plpgsql;

---------- Lazy service introspection support

CREATE OR REPLACE FUNCTION _ermrest.live_catalogs(roles text[])
RETURNS TABLE (acls jsonb, annotations jsonb, rights jsonb) AS $$
SELECT
  c.acls,
  c.annotations,
  to_jsonb(c_rights) AS rights
FROM _ermrest.known_catalogs c
JOIN LATERAL _ermrest.rights(_ermrest.to_acls(c.acls), $1) c_rights ON (True)
WHERE c."RID" = '0'
  AND c_rights."enumerate";
$$ LANGUAGE SQL;

CREATE OR REPLACE FUNCTION _ermrest.live_schema(sname text, roles text[])
RETURNS TABLE ("RID" text, schema_name text, comment text, acls jsonb, annotations jsonb, rights jsonb) AS $$
SELECT
  s."RID"::text,
  s.schema_name,
  s.comment,
  s.acls,
  s.annotations,
  to_jsonb(s_rights) AS rights
FROM _ermrest.known_schemas s
JOIN  _ermrest.known_catalogs c ON (c."RID" = '0')
JOIN LATERAL _ermrest.rights(_ermrest.to_acls(c.acls, s.acls), $2) s_rights ON (True)
-- catalog is enumerable or we wouldn't be running this!
WHERE s.schema_name = $1
  AND s_rights."enumerate";
$$ LANGUAGE SQL;

CREATE OR REPLACE FUNCTION _ermrest.live_table_columns(trid text, roles text[])
RETURNS TABLE ("RID" text, table_rid text, column_num int, column_name text, type_rid text, not_null boolean, column_default text, comment text, acls jsonb, annotations jsonb, rights jsonb) AS $$
SELECT
  c."RID"::text,
  c.table_rid,
  c.column_num,
  c.column_name,
  c.type_rid,
  c.not_null,
  c.column_default,
  c.comment,
  c.acls,
  c.annotations,
  to_jsonb(c_rights) AS rights
FROM _ermrest.known_tables t
JOIN _ermrest.known_schemas s ON (t.schema_rid = s."RID")
JOIN _ermrest.known_catalogs cat ON (cat."RID" = '0')
JOIN _ermrest.known_columns c ON (c.table_rid = t."RID")
JOIN LATERAL _ermrest.rights(_ermrest.to_acls(cat.acls, s.acls, t.acls, c.acls), $2) c_rights ON (True)
-- catalog, schema, and table are enumerable or we wouldn't be running this!
WHERE t."RID" = $1
  AND c_rights."enumerate";
$$ LANGUAGE SQL;



CREATE OR REPLACE FUNCTION _ermrest.live_table(srid text, tname text, roles text[])
RETURNS TABLE ("RID" text, schema_rid text, table_name text, table_kind text, comment text, coldocs jsonb[], acls jsonb, annotations jsonb, rights jsonb) AS $$
SELECT
  t."RID"::text,
  t.schema_rid,
  t.table_name,
  t.table_kind,
  t.comment,
  (SELECT COALESCE(array_agg(to_jsonb(col.*) ORDER BY col.column_num), ARRAY[]::jsonb[]) FROM _ermrest.live_table_columns(t."RID", $3) col),
  t.acls,
  t.annotations,
  to_jsonb(t_rights) AS rights
FROM _ermrest.known_tables t
JOIN _ermrest.known_schemas s ON (t.schema_rid = s."RID")
JOIN _ermrest.known_catalogs c ON (c."RID" = '0')
JOIN LATERAL _ermrest.rights(_ermrest.to_acls(c.acls, s.acls, t.acls), $3) t_rights ON (True)
-- catalog and schema are enumerable or we wouldn't be running this!
WHERE t.schema_rid = $1
  AND t.table_name = $2
  AND t_rights."enumerate";
$$ LANGUAGE SQL;


CREATE OR REPLACE FUNCTION _ermrest.past_catalogs(ts timestamptz, roles text[])
RETURNS TABLE (acls jsonb, annotations jsonb, rights jsonb) AS $$
SELECT
  (c.rowdata)->'acls',
  (c.rowdata)->'annotations',
  to_jsonb(c_rights) AS rights
FROM _ermrest_history.known_catalogs c
JOIN LATERAL _ermrest.rights(_ermrest.to_acls((c.rowdata)->'acls'), $2) c_rights ON (True)
WHERE c.during @> $1
  AND c."RID" = '0'
  AND c_rights."enumerate";
$$ LANGUAGE SQL;

CREATE OR REPLACE FUNCTION _ermrest.past_schema(sname text, ts timestamptz, roles text[])
RETURNS TABLE ("RID" text, schema_name text, comment text, acls jsonb, annotations jsonb, rights jsonb) AS $$
SELECT
  s."RID"::text,
  (s.rowdata)->>'schema_name',
  (s.rowdata)->>'comment',
  (s.rowdata)->'acls',
  (s.rowdata)->'annotations',
  to_jsonb(s_rights) AS rights
FROM _ermrest.past_catalogs($2, $3) c
JOIN _ermrest_history.known_schemas s ON True
JOIN LATERAL _ermrest.rights(_ermrest.to_acls(c.acls, (s.rowdata)->'acls'), $3) s_rights ON (True)
WHERE s.during @> $2
  AND (s.rowdata)->>'schema_name' = $1
  AND s_rights."enumerate";
$$ LANGUAGE SQL;

RAISE NOTICE 'Completed idempotent creation of standard ERMrest schema.';

END ermrest_schema;
$ermrest_schema$ LANGUAGE plpgsql;
<|MERGE_RESOLUTION|>--- conflicted
+++ resolved
@@ -454,17 +454,11 @@
     "RMT" ermrest_rmt NOT NULL DEFAULT now(),
     "RCB" ermrest_rcb DEFAULT _ermrest.current_client(),
     "RMB" ermrest_rmb DEFAULT _ermrest.current_client(),
-<<<<<<< HEAD
-    oid oid UNIQUE NOT NULL,
-    schema_name text UNIQUE NOT NULL,
+    oid oid UNIQUE DEFERRABLE NOT NULL,
+    schema_name text UNIQUE DEFERRABLE NOT NULL,
     "comment" text,
     acls jsonb NOT NULL DEFAULT '{}',
     annotations jsonb NOT NULL DEFAULT '{}'
-=======
-    oid oid UNIQUE DEFERRABLE NOT NULL,
-    schema_name text UNIQUE DEFERRABLE NOT NULL,
-    "comment" text
->>>>>>> de5a9233
   );
 END IF;
 
@@ -502,13 +496,8 @@
     table_name text NOT NULL,
     table_kind text NOT NULL,
     "comment" text,
-<<<<<<< HEAD
     acls jsonb NOT NULL DEFAULT '{}',
-    annotations jsonb NOT NULL DEFAULT '{}',
-    UNIQUE(schema_rid, table_name)
-=======
-    UNIQUE(schema_rid, table_name) DEFERRABLE
->>>>>>> de5a9233
+    annotations jsonb NOT NULL DEFAULT '{}'
   );
 END IF;
 
@@ -629,12 +618,8 @@
     table_rid text NOT NULL REFERENCES _ermrest.known_tables("RID") ON DELETE CASCADE,
     column_rids jsonb NOT NULL, -- store as RID->null hashmap
     "comment" text,
-<<<<<<< HEAD
     annotations jsonb NOT NULL DEFAULT '{}',
-    UNIQUE(schema_rid, constraint_name)
-=======
     UNIQUE(schema_rid, constraint_name) DEFERRABLE
->>>>>>> de5a9233
   );
 END IF;
 
@@ -679,13 +664,9 @@
     delete_rule text NOT NULL,
     update_rule text NOT NULL,
     "comment" text,
-<<<<<<< HEAD
     acls jsonb NOT NULL DEFAULT '{}',
     annotations jsonb NOT NULL DEFAULT '{}',
-    UNIQUE(schema_rid, constraint_name)
-=======
     UNIQUE(schema_rid, constraint_name) DEFERRABLE
->>>>>>> de5a9233
   );
 END IF;
 
@@ -1731,24 +1712,15 @@
     SET
       oid = v.oid,
       table_rid = v.table_rid,
-<<<<<<< HEAD
       column_rids = v.column_rids,
-=======
->>>>>>> de5a9233
       "comment" = v."comment",
       "RMB" = DEFAULT,
       "RMT" = DEFAULT
     FROM _ermrest.introspect_keys v
     WHERE k.schema_rid = v.schema_rid AND k.constraint_name = v.constraint_name
-<<<<<<< HEAD
       AND ROW(k.oid, k.table_rid, k.column_rids, k.comment)
           IS DISTINCT FROM
 	  ROW(v.oid, v.table_rid, v.column_rids, v.comment)
-=======
-      AND ROW(k.oid, k.table_rid, k.comment)
-          IS DISTINCT FROM
-	  ROW(v.oid, v.table_rid, v.comment)
->>>>>>> de5a9233
     RETURNING k."RID"
   ) SELECT count(*) INTO had_changes FROM updated;
   model_changed := model_changed OR had_changes > 0;
@@ -2105,22 +2077,10 @@
       RAISE SQLSTATE '22000' USING DETAIL = doc, HINT = 'ACL binding "filter" field must be a column name string or [alias, name] string pair.';
     END IF;
 
-<<<<<<< HEAD
     SELECT c."RID" INTO column_rid
     FROM _ermrest.known_columns c
     WHERE c.column_name = cname
       AND c.table_rid = current_scope_table_rid;
-=======
-CREATE OR REPLACE FUNCTION _ermrest.known_schemas(ts timestamptz)
-RETURNS TABLE ("RID" text, schema_name text, comment text) AS $$
-  SELECT
-    s."RID",
-    (s.rowdata->>'schema_name')::text AS "schema_name",
-    (s.rowdata->>'comment')::text AS "comment"
-  FROM _ermrest_history.known_schemas s
-  WHERE s.during @> COALESCE($1, now());
-$$ LANGUAGE SQL;
->>>>>>> de5a9233
 
     IF column_rid IS NULL THEN
       RAISE SQLSTATE '23000' USING DETAIL = cname, HINT = 'Filter column not found.';
@@ -2776,9 +2736,11 @@
   WHERE s."RID" = '0';
 ELSE
   RETURN QUERY
-  SELECT s."RID", sr.acls, sr.annotations
-  FROM _ermrest_history.known_catalogs s,
-  LATERAL jsonb_to_record(s.rowdata) sr (acls jsonb, annotations jsonb)
+  SELECT
+    s."RID",
+    (s.rowdata->'acls') AS "acls",
+    (s.rowdata->'annotations') AS "annotations"
+  FROM _ermrest_history.known_catalogs s
   WHERE s.during @> COALESCE($1, now())
     AND s."RID" = '0';
 END IF;
@@ -2804,7 +2766,6 @@
 
 CREATE OR REPLACE FUNCTION _ermrest.known_types(ts timestamptz)
 RETURNS TABLE ("RID" text, schema_rid text, type_name text, array_element_type_rid text, domain_element_type_rid text, domain_notnull boolean, domain_default text, comment text) AS $$
-<<<<<<< HEAD
 BEGIN
 IF ts IS NULL THEN
   RETURN QUERY
@@ -2812,10 +2773,6 @@
   FROM _ermrest.known_types s;
 ELSE
   RETURN QUERY
-  SELECT s."RID", sr.schema_rid, sr.type_name, sr.array_element_type_rid, sr.domain_element_type_rid, sr.domain_notnull, sr.domain_default, sr.comment
-  FROM _ermrest_history.known_types s,
-  LATERAL jsonb_to_record(s.rowdata) sr (schema_rid text, type_name text, array_element_type_rid text, domain_element_type_rid text, domain_notnull boolean, domain_default text, comment text)
-=======
   SELECT
     s."RID",
     (s.rowdata->>'schema_rid')::text AS "schema_rid",
@@ -2826,14 +2783,12 @@
     (s.rowdata->>'domain_default')::text AS "domain_default",
     (s.rowdata->>'comment')::text AS "comment"
   FROM _ermrest_history.known_types s
->>>>>>> de5a9233
   WHERE s.during @> COALESCE($1, now());
 END IF;
 END;
 $$ LANGUAGE plpgsql;
 
 CREATE OR REPLACE FUNCTION _ermrest.known_columns(ts timestamptz)
-<<<<<<< HEAD
 RETURNS TABLE ("RID" text, table_rid text, column_num int, column_name text, type_rid text, not_null boolean, column_default text, comment text, acls jsonb, annotations jsonb) AS $$
 BEGIN
 IF ts IS NULL THEN
@@ -2842,11 +2797,6 @@
   FROM _ermrest.known_columns s;
 ELSE
   RETURN QUERY
-  SELECT s."RID", sr.table_rid, sr.column_num, sr.column_name, sr.type_rid, sr.not_null, sr.column_default, sr.comment, sr.acls, sr.annotations
-  FROM _ermrest_history.known_columns s,
-  LATERAL jsonb_to_record(s.rowdata) sr (table_rid text, column_num int, column_name text, type_rid text, not_null boolean, column_default text, comment text, acls jsonb, annotations jsonb)
-=======
-RETURNS TABLE ("RID" text, table_rid text, column_num int, column_name text, type_rid text, not_null boolean, column_default text, comment text) AS $$
   SELECT
     s."RID",
     (s.rowdata->>'table_rid')::text AS "table_rid",
@@ -2855,9 +2805,10 @@
     (s.rowdata->>'type_rid')::text AS "type_rid",
     (s.rowdata->>'not_null')::boolean AS "not_null",
     (s.rowdata->>'column_default')::text AS "column_default",
-    (s.rowdata->>'comment')::text AS "comment"
+    (s.rowdata->>'comment')::text AS "comment",
+    (s.rowdata->'acls') AS "acls",
+    (s.rowdata->'annotations') AS "annotations"
   FROM _ermrest_history.known_columns s
->>>>>>> de5a9233
   WHERE s.during @> COALESCE($1, now());
 END IF;
 END;
@@ -2865,7 +2816,6 @@
 
 CREATE OR REPLACE FUNCTION _ermrest.known_pseudo_notnulls(ts timestamptz)
 RETURNS TABLE ("RID" text, column_rid text) AS $$
-<<<<<<< HEAD
 BEGIN
 IF ts is NULL THEN
   RETURN QUERY
@@ -2873,22 +2823,16 @@
   FROM _ermrest.known_pseudo_notnulls s;
 ELSE
   RETURN QUERY
-  SELECT s."RID", sr.column_rid
-  FROM _ermrest_history.known_pseudo_notnulls s,
-  LATERAL jsonb_to_record(s.rowdata) sr (column_rid text)
-=======
   SELECT
     s."RID",
     (s.rowdata->>'column_rid') AS "column_rid"
   FROM _ermrest_history.known_pseudo_notnulls s
->>>>>>> de5a9233
   WHERE s.during @> COALESCE($1, now());
 END IF;
 END;
 $$ LANGUAGE plpgsql;
 
 CREATE OR REPLACE FUNCTION _ermrest.known_tables(ts timestamptz)
-<<<<<<< HEAD
 RETURNS TABLE ("RID" text, schema_rid text, table_name text, table_kind text, comment text, acls jsonb, annotations jsonb) AS $$
 BEGIN
 IF ts IS NULL THEN
@@ -2897,19 +2841,15 @@
   FROM _ermrest.known_tables s;
 ELSE
   RETURN QUERY
-  SELECT s."RID", sr.schema_rid, sr.table_name, sr.table_kind, sr.comment, sr.acls, sr.annotations
-  FROM _ermrest_history.known_tables s,
-  LATERAL jsonb_to_record(s.rowdata) sr (schema_rid text, table_name text, table_kind text, comment text, acls jsonb, annotations jsonb)
-=======
-RETURNS TABLE ("RID" text, schema_rid text, table_name text, table_kind text, comment text) AS $$
   SELECT
     s."RID",
     (s.rowdata->>'schema_rid')::text "schema_rid",
     (s.rowdata->>'table_name')::text "table_name",
     (s.rowdata->>'table_kind')::text "table_kind",
-    (s.rowdata->>'comment')::text "comment"
+    (s.rowdata->>'comment')::text "comment",
+    (s.rowdata->'acls') AS "acls",
+    (s.rowdata->'annotations') AS "annotations"
   FROM _ermrest_history.known_tables s
->>>>>>> de5a9233
   WHERE s.during @> COALESCE($1, now());
 END IF;
 END;
@@ -2989,13 +2929,9 @@
     "Client_Object" jsonb NOT NULL
   );
   PERFORM _ermrest.record_new_table(_ermrest.find_schema_rid('public'), 'ERMrest_Client');
-  INSERT INTO _ermrest.known_table_acls (table_rid, acl, members)
-  VALUES
-    (_ermrest.find_table_rid('public', 'ERMrest_Client'), 'insert', ARRAY[]::text[]),
-    (_ermrest.find_table_rid('public', 'ERMrest_Client'), 'update', ARRAY[]::text[]),
-    (_ermrest.find_table_rid('public', 'ERMrest_Client'), 'delete', ARRAY[]::text[]),
-    (_ermrest.find_table_rid('public', 'ERMrest_Client'), 'select', ARRAY[]::text[]),
-    (_ermrest.find_table_rid('public', 'ERMrest_Client'), 'enumerate', ARRAY[]::text[]);
+  UPDATE _ermrest.known_tables
+  SET acls = '{"insert": [], "update": [], "delete": [], "select": [], "enumerate": []}'
+  WHERE "RID" = _ermrest.find_table_rid('public', 'ERMrest_Client');
 END IF;
 
 IF (SELECT True FROM information_schema.tables WHERE table_schema = 'public' AND table_name = 'ERMrest_Group') IS NULL THEN
@@ -3010,11 +2946,10 @@
     "Display_Name" text,
     "Description" text
   );
-<<<<<<< HEAD
-  PERFORM _ermrest.record_new_table(_ermrest.find_schema_rid('public'), 'ermrest_client');
+  PERFORM _ermrest.record_new_table(_ermrest.find_schema_rid('public'), 'ERMrest_Group');
   UPDATE _ermrest.known_tables
   SET acls = '{"insert": [], "update": [], "delete": [], "select": [], "enumerate": []}'
-  WHERE "RID" = _ermrest.find_table_rid('public', 'ermrest_client');
+  WHERE "RID" = _ermrest.find_table_rid('public', 'ERMrest_Group');
 END IF;
 
 CREATE OR REPLACE FUNCTION _ermrest.known_keys(ts timestamptz)
@@ -3026,37 +2961,21 @@
   FROM _ermrest.known_keys s;
 ELSE
   RETURN QUERY
-  SELECT s."RID", sr.schema_rid, sr.constraint_name, sr.table_rid, sr.column_rids, sr.comment, sr.annotations
-  FROM _ermrest_history.known_keys s,
-  LATERAL jsonb_to_record(s.rowdata) sr (schema_rid text, constraint_name text, table_rid text, column_rids jsonb, comment text, annotations jsonb)
-=======
-  PERFORM _ermrest.record_new_table(_ermrest.find_schema_rid('public'), 'ERMrest_Group');
-  INSERT INTO _ermrest.known_table_acls (table_rid, acl, members)
-  VALUES
-    (_ermrest.find_table_rid('public', 'ERMrest_Group'), 'insert', ARRAY[]::text[]),
-    (_ermrest.find_table_rid('public', 'ERMrest_Group'), 'update', ARRAY[]::text[]),
-    (_ermrest.find_table_rid('public', 'ERMrest_Group'), 'delete', ARRAY[]::text[]),
-    (_ermrest.find_table_rid('public', 'ERMrest_Group'), 'select', ARRAY[]::text[]),
-    (_ermrest.find_table_rid('public', 'ERMrest_Group'), 'enumerate', ARRAY[]::text[]);
-END IF;
-
-CREATE OR REPLACE FUNCTION _ermrest.known_keys(ts timestamptz)
-RETURNS TABLE ("RID" text, schema_rid text, constraint_name text, table_rid text, comment text) AS $$
   SELECT
     s."RID",
     (s.rowdata->>'schema_rid')::text "schema_rid",
     (s.rowdata->>'constraint_name')::text "constraint_name",
     (s.rowdata->>'table_rid')::text "table_rid",
-    (s.rowdata->>'comment')::text "comment"
+    (s.rowdata->'column_rids') "column_rids",
+    (s.rowdata->>'comment')::text "comment",
+    (s.rowdata->'annotations') "annotations"
   FROM _ermrest_history.known_keys s
->>>>>>> de5a9233
   WHERE s.during @> COALESCE($1, now());
 END IF;
 END;
 $$ LANGUAGE plpgsql;
 
 CREATE OR REPLACE FUNCTION _ermrest.known_pseudo_keys(ts timestamptz)
-<<<<<<< HEAD
 RETURNS TABLE ("RID" text, constraint_name text, table_rid text, column_rids jsonb, comment text, annotations jsonb) AS $$
 BEGIN
 IF ts IS NULL THEN
@@ -3065,44 +2984,18 @@
   FROM _ermrest.known_pseudo_keys s;
 ELSE
   RETURN QUERY
-  SELECT s."RID", sr.constraint_name, sr.table_rid, sr.column_rids, sr.comment, sr.annotations
-  FROM _ermrest_history.known_pseudo_keys s,
-  LATERAL jsonb_to_record(s.rowdata) sr (constraint_name text, table_rid text, column_rids jsonb, comment text, annotations jsonb)
-  WHERE s.during @> COALESCE($1, now());
-END IF;
-END;
-$$ LANGUAGE plpgsql;
-=======
-RETURNS TABLE ("RID" text, constraint_name text, table_rid text, comment text) AS $$
   SELECT
     s."RID",
     (s.rowdata->>'constraint_name')::text "constraint_name",
     (s.rowdata->>'table_rid')::text "table_rid",
-    (s.rowdata->>'comment')::text "comment"
+    (s.rowdata->'column_rids') "column_rids",
+    (s.rowdata->>'comment')::text "comment",
+    (s.rowdata->'annotations') "annotations"
   FROM _ermrest_history.known_pseudo_keys s
   WHERE s.during @> COALESCE($1, now());
-$$ LANGUAGE SQL;
-
-CREATE OR REPLACE FUNCTION _ermrest.known_key_columns(ts timestamptz)
-RETURNS TABLE ("RID" text, key_rid text, column_rid text) AS $$
-  SELECT
-    s."RID",
-    (s.rowdata->>'key_rid')::text "key_rid",
-    (s.rowdata->>'column_rid')::text "column_rid"
-  FROM _ermrest_history.known_key_columns s
-  WHERE s.during @> COALESCE($1, now());
-$$ LANGUAGE SQL;
-
-CREATE OR REPLACE FUNCTION _ermrest.known_pseudo_key_columns(ts timestamptz)
-RETURNS TABLE ("RID" text, key_rid text, column_rid text) AS $$
-  SELECT
-    s."RID",
-    (s.rowdata->>'key_rid')::text "key_rid",
-    (s.rowdata->>'column_rid')::text "column_rid"
-  FROM _ermrest_history.known_pseudo_key_columns s
-  WHERE s.during @> COALESCE($1, now());
-$$ LANGUAGE SQL;
->>>>>>> de5a9233
+END IF;
+END;
+$$ LANGUAGE plpgsql;
 
 CREATE OR REPLACE FUNCTION _ermrest.known_keys_denorm(ts timestamptz)
 RETURNS TABLE ("RID" text, schema_rid text, constraint_name text, table_rid text, column_rids text[], comment text, annotations jsonb) AS $$
@@ -3140,7 +3033,6 @@
 $$ LANGUAGE SQL;
 
 CREATE OR REPLACE FUNCTION _ermrest.known_fkeys(ts timestamptz)
-<<<<<<< HEAD
 RETURNS TABLE ("RID" text, schema_rid text, constraint_name text, fk_table_rid text, pk_table_rid text, column_rid_map jsonb, delete_rule text, update_rule text, comment text, acls jsonb, annotations jsonb) AS $$
 BEGIN
 IF ts IS NULL THEN
@@ -3149,29 +3041,25 @@
   FROM _ermrest.known_fkeys s;
 ELSE
   RETURN QUERY
-  SELECT s."RID", sr.schema_rid, sr.constraint_name, sr.fk_table_rid, sr.pk_table_rid, sr.column_rid_map, sr.delete_rule, sr.update_rule, sr.comment, sr.acls, sr.annotations
-  FROM _ermrest_history.known_fkeys s,
-  LATERAL jsonb_to_record(s.rowdata) sr (schema_rid text, constraint_name text, fk_table_rid text, pk_table_rid text, column_rid_map jsonb, delete_rule text, update_rule text, comment text, acls jsonb, annotations jsonb)
-=======
-RETURNS TABLE ("RID" text, schema_rid text, constraint_name text, fk_table_rid text, pk_table_rid text, delete_rule text, update_rule text, comment text) AS $$
   SELECT
     s."RID",
     (s.rowdata->>'schema_rid')::text "schema_rid",
     (s.rowdata->>'constraint_name')::text "constraint_name",
     (s.rowdata->>'fk_table_rid')::text "fk_table_rid",
     (s.rowdata->>'pk_table_rid')::text "pk_table_rid",
+    (s.rowdata->'column_rid_map') "column_rid_map",
     (s.rowdata->>'delete_rule')::text "delete_rule",
     (s.rowdata->>'update_rule')::text "update_rule",
-    (s.rowdata->>'comment')::text "comment"
+    (s.rowdata->>'comment')::text "comment",
+    (s.rowdata->'acls') "acls",
+    (s.rowdata->'annotations') "annotations"
   FROM _ermrest_history.known_fkeys s
->>>>>>> de5a9233
   WHERE s.during @> COALESCE($1, now());
 END IF;
 END;
 $$ LANGUAGE plpgsql;
 
 CREATE OR REPLACE FUNCTION _ermrest.known_pseudo_fkeys(ts timestamptz)
-<<<<<<< HEAD
 RETURNS TABLE ("RID" text, constraint_name text, fk_table_rid text, pk_table_rid text, column_rid_map jsonb, comment text, acls jsonb, annotations jsonb) AS $$
 BEGIN
 IF ts IS NULL THEN
@@ -3180,47 +3068,20 @@
   FROM _ermrest.known_pseudo_fkeys s;
 ELSE
   RETURN QUERY
-  SELECT s."RID", sr.constraint_name, sr.fk_table_rid, sr.pk_table_rid, sr.column_rid_map, sr.comment, sr.acls, sr.annotations
-  FROM _ermrest_history.known_pseudo_fkeys s,
-  LATERAL jsonb_to_record(s.rowdata) sr (constraint_name text, fk_table_rid text, pk_table_rid text, column_rid_map jsonb, comment text, acls jsonb, annotations jsonb)
-  WHERE s.during @> COALESCE($1, now());
-END IF;
-END;
-$$ LANGUAGE plpgsql;
-=======
-RETURNS TABLE ("RID" text, constraint_name text, fk_table_rid text, pk_table_rid text, comment text) AS $$
   SELECT
     s."RID",
     (s.rowdata->>'constraint_name')::text "constraint_name",
     (s.rowdata->>'fk_table_rid')::text "fk_table_rid",
     (s.rowdata->>'pk_table_rid')::text "pk_table_rid",
-    (s.rowdata->>'comment')::text "comment"
+    (s.rowdata->'column_rid_map') "column_rid_map",
+    (s.rowdata->>'comment')::text "comment",
+    (s.rowdata->'acls') "acls",
+    (s.rowdata->'annotations') "annotations"
   FROM _ermrest_history.known_pseudo_fkeys s
   WHERE s.during @> COALESCE($1, now());
-$$ LANGUAGE SQL;
-
-CREATE OR REPLACE FUNCTION _ermrest.known_fkey_columns(ts timestamptz)
-RETURNS TABLE ("RID" text, fkey_rid text, fk_column_rid text, pk_column_rid text) AS $$
-  SELECT
-    s."RID",
-    (s.rowdata->>'fkey_rid')::text "fkey_rid",
-    (s.rowdata->>'fk_column_rid')::text "fk_column_rid",
-    (s.rowdata->>'pk_column_rid')::text "pk_column_rid"
-  FROM _ermrest_history.known_fkey_columns s
-  WHERE s.during @> COALESCE($1, now());
-$$ LANGUAGE SQL;
-
-CREATE OR REPLACE FUNCTION _ermrest.known_pseudo_fkey_columns(ts timestamptz)
-RETURNS TABLE ("RID" text, fkey_rid text, fk_column_rid text, pk_column_rid text) AS $$
-  SELECT
-    s."RID",
-    (s.rowdata->>'fkey_rid')::text "fkey_rid",
-    (s.rowdata->>'fk_column_rid')::text "fk_column_rid",
-    (s.rowdata->>'pk_column_rid')::text "pk_column_rid"
-  FROM _ermrest_history.known_pseudo_fkey_columns s
-  WHERE s.during @> COALESCE($1, now());
-$$ LANGUAGE SQL;
->>>>>>> de5a9233
+END IF;
+END;
+$$ LANGUAGE plpgsql;
 
 CREATE OR REPLACE FUNCTION _ermrest.known_fkeys_denorm(ts timestamptz)
 RETURNS TABLE ("RID" text, schema_rid text, constraint_name text, fk_table_rid text, fk_column_rids text[], pk_table_rid text, pk_column_rids text[], delete_rule text, update_rule text, comment text, acls jsonb, annotations jsonb) AS $$
