--- conflicted
+++ resolved
@@ -133,22 +133,10 @@
          True: encode as a simple URL-safe string as time since EPOCH
     """
     cur.execute("""
-<<<<<<< HEAD
 EXECUTE ermrest_current_catalog_snaptime%s;
 """ % ('_encoded' if encode else '')
     )
-    return cur.next()[0]
-=======
-SELECT %(prefix)s GREATEST(
-  (SELECT ts FROM _ermrest.model_last_modified ORDER BY ts DESC LIMIT 1),
-  (SELECT ts FROM _ermrest.table_last_modified ORDER BY ts DESC LIMIT 1)
-) %(suffix)s;
-""" % {
-    'prefix': '_ermrest.tstzencode(' if encode else '',
-    'suffix': ')' if encode else '',
-})
     return cur.fetchone()[0]
->>>>>>> de5a9233
 
 def current_model_snaptime(cur):
     """The current model snaptime is the most recent change to the live model."""
