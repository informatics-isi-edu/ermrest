--- conflicted
+++ resolved
@@ -1627,13 +1627,8 @@
 
     def __str__(self):
         return ' / '.join(
-<<<<<<< HEAD
             [ str(e) for e in self._path ] 
-            + self._context_index >= 0 and [ '$%s' % self._path[self._context_index].alias ] or []
-=======
-            [ unicode(e) for e in self._path ] 
             + ([ '$%s' % self._path[self._context_index].alias ] if self._context_index >= 0 else [])
->>>>>>> ef88deb2
             )
 
     def __getitem__(self, k):
